--- conflicted
+++ resolved
@@ -83,13 +83,11 @@
     #[serde(default)]
     pub actor_runtime_worker_threads_num: Option<usize>,
 
-<<<<<<< HEAD
     #[serde(default = "default::total_memory_available_bytes")]
     pub total_memory_available_bytes: usize,
-=======
+
     #[serde(default)]
     pub developer: DeveloperConfig,
->>>>>>> 74f8d285
 }
 
 impl Default for StreamingConfig {
