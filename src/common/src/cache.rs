//  Copyright 2022 Singularity Data
//
//  Licensed under the Apache License, Version 2.0 (the "License");
//  you may not use this file except in compliance with the License.
//  You may obtain a copy of the License at
//
//  http://www.apache.org/licenses/LICENSE-2.0
//
//  Unless required by applicable law or agreed to in writing, software
//  distributed under the License is distributed on an "AS IS" BASIS,
//  WITHOUT WARRANTIES OR CONDITIONS OF ANY KIND, either express or implied.
//  See the License for the specific language governing permissions and
//  limitations under the License.
//
// Copyright (c) 2011-present, Facebook, Inc.  All rights reserved.
// This source code is licensed under both the GPLv2 (found in the
// COPYING file in the root directory) and Apache 2.0 License
// (found in the LICENSE.Apache file in the root directory).

//! `LruCache` implementation port from github.com/facebook/rocksdb. The class `LruCache` is
//! thread-safe, because every operation on cache will be protected by a spin lock.
use std::collections::HashMap;
use std::error::Error;
use std::future::Future;
use std::hash::Hash;
use std::ptr::null_mut;
use std::sync::atomic::{AtomicUsize, Ordering};
use std::sync::Arc;

use parking_lot::Mutex;
use tokio::sync::oneshot::error::RecvError;
use tokio::sync::oneshot::{channel, Receiver, Sender};

const IN_CACHE: u8 = 1;
const REVERSE_IN_CACHE: u8 = !IN_CACHE;

#[cfg(debug_assertions)]
const IN_LRU: u8 = 2;
#[cfg(debug_assertions)]
const REVERSE_IN_LRU: u8 = !IN_LRU;

pub trait LruKey: Eq + Send + Hash {}
impl<T: Eq + Send + Hash> LruKey for T {}

pub trait LruValue: Send + Sync {}
impl<T: Send + Sync> LruValue for T {}

/// An entry is a variable length heap-allocated structure.
/// Entries are referenced by cache and/or by any external entity.
/// The cache keeps all its entries in a hash table. Some elements
/// are also stored on LRU list.
///
/// `LruHandle` can be in these states:
/// 1. Referenced externally AND in hash table.
///    In that case the entry is *not* in the LRU list
///    (`refs` >= 1 && `in_cache` == true)
/// 2. Not referenced externally AND in hash table.
///    In that case the entry is in the LRU list and can be freed.
///    (`refs` == 0 && `in_cache` == true)
/// 3. Referenced externally AND not in hash table.
///    In that case the entry is not in the LRU list and not in hash table.
///    The entry can be freed when refs becomes 0.
///    (`refs` >= 1 && `in_cache` == false)
///
/// All newly created `LruHandle`s are in state 1. If you call
/// `LruCacheShard::release` on entry in state 1, it will go into state 2.
/// To move from state 1 to state 3, either call `LruCacheShard::erase` or
/// `LruCacheShard::insert` with the same key (but possibly different value).
/// To move from state 2 to state 1, use `LruCacheShard::lookup`.
/// Before destruction, make sure that no handles are in state 1. This means
/// that any successful `LruCacheShard::lookup/LruCacheShard::insert` have a
/// matching `LruCache::release` (to move into state 2) or `LruCacheShard::erase`
/// (to move into state 3).
pub struct LruHandle<K: LruKey, T: LruValue> {
    /// next element in the linked-list of hash bucket, only used by hash-table.
    next_hash: *mut LruHandle<K, T>,

    /// next element in LRU linked list
    next: *mut LruHandle<K, T>,

    /// prev element in LRU linked list
    prev: *mut LruHandle<K, T>,

    /// When the handle is on-use, the fields is `Some(...)`, while the handle is cleared up and
    /// recycled, the field is `None`.
    kv: Option<(K, T)>,
    hash: u64,
    charge: usize,

    /// The count for external references. If `refs > 0`, the handle is not in the lru cache, and
    /// when `refs == 0`, the handle must either be in LRU cache or has been recycled.
    refs: u32,
    flags: u8,
}

impl<K: LruKey, T: LruValue> Default for LruHandle<K, T> {
    fn default() -> Self {
        Self {
            next_hash: null_mut(),
            next: null_mut(),
            prev: null_mut(),
            kv: None,
            hash: 0,
            charge: 0,
            refs: 0,
            flags: 0,
        }
    }
}

impl<K: LruKey, T: LruValue> LruHandle<K, T> {
    pub fn new(key: K, value: T, hash: u64, charge: usize) -> Self {
        let mut ret = Self::default();
        ret.init(key, value, hash, charge);
        ret
    }

    pub fn init(&mut self, key: K, value: T, hash: u64, charge: usize) {
        self.next_hash = null_mut();
        self.prev = null_mut();
        self.next = null_mut();
        self.kv = Some((key, value));
        self.hash = hash;
        self.charge = charge;
        self.flags = 0;
        self.refs = 0;
    }

    /// Set the `in_cache` bit in the flag
    ///
    /// Since only `in_cache` reflects whether the handle is present in the hash table, this method
    /// should only be called in the method of hash table. Whenever the handle enters the hash
    /// table, we should call `set_in_cache(true)`, and whenever the handle leaves the hash table,
    /// we should call `set_in_cache(false)`
    fn set_in_cache(&mut self, in_cache: bool) {
        if in_cache {
            self.flags |= IN_CACHE;
        } else {
            self.flags &= REVERSE_IN_CACHE;
        }
    }

    fn add_ref(&mut self) {
        self.refs += 1;
    }

    fn unref(&mut self) -> bool {
        debug_assert!(self.refs > 0);
        self.refs -= 1;
        self.refs == 0
    }

    fn has_refs(&self) -> bool {
        self.refs > 0
    }

    /// Test whether the handle is in cache. `in cache` is equivalent to that the handle is in the
    /// hash table.
    fn is_in_cache(&self) -> bool {
        (self.flags & IN_CACHE) > 0
    }

    unsafe fn get_key(&self) -> &K {
        debug_assert!(self.kv.is_some());
        &self.kv.as_ref().unwrap_unchecked().0
    }

    unsafe fn get_value(&self) -> &T {
        debug_assert!(self.kv.is_some());
        &self.kv.as_ref().unwrap_unchecked().1
    }

    unsafe fn is_same_key(&self, key: &K) -> bool {
        debug_assert!(self.kv.is_some());
        self.kv.as_ref().unwrap_unchecked().0.eq(key)
    }

    unsafe fn take_kv(&mut self) -> (K, T) {
        debug_assert!(self.kv.is_some());
        self.kv.take().unwrap_unchecked()
    }

    #[cfg(debug_assertions)]
    fn is_in_lru(&self) -> bool {
        (self.flags & IN_LRU) > 0
    }

    #[cfg(debug_assertions)]
    fn set_in_lru(&mut self, in_lru: bool) {
        if in_lru {
            self.flags |= IN_LRU;
        } else {
            self.flags &= REVERSE_IN_LRU;
        }
    }
}

unsafe impl<K: LruKey, T: LruValue> Send for LruHandle<K, T> {}

pub struct LruHandleTable<K: LruKey, T: LruValue> {
    list: Vec<*mut LruHandle<K, T>>,
    elems: usize,
}

impl<K: LruKey, T: LruValue> LruHandleTable<K, T> {
    fn new() -> Self {
        Self {
            list: vec![null_mut(); 16],
            elems: 0,
        }
    }

    // A util method that is only used internally in this struct.
    unsafe fn find_pointer(
        &self,
        idx: usize,
        key: &K,
    ) -> (*mut LruHandle<K, T>, *mut LruHandle<K, T>) {
        let mut ptr = self.list[idx];
        let mut prev = null_mut();
        while !ptr.is_null() && !(*ptr).is_same_key(key) {
            prev = ptr;
            ptr = (*ptr).next_hash;
        }
        (prev, ptr)
    }

    unsafe fn remove(&mut self, hash: u64, key: &K) -> *mut LruHandle<K, T> {
        debug_assert!(self.list.len().is_power_of_two());
        let idx = (hash as usize) & (self.list.len() - 1);
        let (mut prev, ptr) = self.find_pointer(idx, key);
        if ptr.is_null() {
            return null_mut();
        }
        debug_assert!((*ptr).is_in_cache());
        (*ptr).set_in_cache(false);
        if prev.is_null() {
            self.list[idx] = (*ptr).next_hash;
        } else {
            (*prev).next_hash = (*ptr).next_hash;
        }
        self.elems -= 1;
        ptr
    }

    /// Insert a handle into the hash table. Return the handle of the previous value if the key
    /// exists.
    unsafe fn insert(&mut self, hash: u64, h: *mut LruHandle<K, T>) -> *mut LruHandle<K, T> {
        debug_assert!(!h.is_null());
        debug_assert!(!(*h).is_in_cache());
        (*h).set_in_cache(true);
        debug_assert!(self.list.len().is_power_of_two());
        let idx = (hash as usize) & (self.list.len() - 1);
        let (mut prev, ptr) = self.find_pointer(idx, (*h).get_key());
        if prev.is_null() {
            self.list[idx] = h;
        } else {
            (*prev).next_hash = h;
        }

        if !ptr.is_null() {
            debug_assert!((*ptr).is_same_key((*h).get_key()));
            debug_assert!((*ptr).is_in_cache());
            // The handle to be removed is set not in cache.
            (*ptr).set_in_cache(false);
            (*h).next_hash = (*ptr).next_hash;
            return ptr;
        }

        (*h).next_hash = ptr;

        self.elems += 1;
        if self.elems > self.list.len() {
            self.resize();
        }
        null_mut()
    }

    unsafe fn lookup(&self, hash: u64, key: &K) -> *mut LruHandle<K, T> {
        debug_assert!(self.list.len().is_power_of_two());
        let idx = (hash as usize) & (self.list.len() - 1);
        let (_, ptr) = self.find_pointer(idx, key);
        ptr
    }

    unsafe fn resize(&mut self) {
        let mut l = std::cmp::max(16, self.list.len());
        let next_capacity = self.elems * 3 / 2;
        while l < next_capacity {
            l <<= 1;
        }
        let mut count = 0;
        let mut new_list = vec![null_mut(); l];
        for head in self.list.drain(..) {
            let mut handle = head;
            while !handle.is_null() {
                let idx = (*handle).hash as usize & (l - 1);
                let next = (*handle).next_hash;
                (*handle).next_hash = new_list[idx];
                new_list[idx] = handle;
                handle = next;
                count += 1;
            }
        }
        assert_eq!(count, self.elems);
        self.list = new_list;
    }

    unsafe fn for_all<F>(&self, f: &mut F)
    where
        F: FnMut(&K, &T),
    {
        for idx in 0..self.list.len() {
            let mut ptr = self.list[idx];
            while !ptr.is_null() {
                f((*ptr).get_key(), (*ptr).get_value());
                ptr = (*ptr).next_hash;
            }
        }
    }
}

type RequestQueue<K, T> = Vec<Sender<CachableEntry<K, T>>>;
pub struct LruCacheShard<K: LruKey, T: LruValue> {
    /// The dummy header node of a ring linked list. The linked list is a LRU list, holding the
    /// cache handles that are not used externally.
    lru: Box<LruHandle<K, T>>,
    table: LruHandleTable<K, T>,
    // TODO: may want to use an atomic object linked list shared by all shards.
    object_pool: Vec<Box<LruHandle<K, T>>>,
    write_request: HashMap<K, RequestQueue<K, T>>,
    lru_usage: Arc<AtomicUsize>,
    usage: Arc<AtomicUsize>,
    capacity: usize,
}

unsafe impl<K: LruKey, T: LruValue> Send for LruCacheShard<K, T> {}

impl<K: LruKey, T: LruValue> LruCacheShard<K, T> {
    fn new(capacity: usize, object_capacity: usize) -> Self {
        let mut lru = Box::new(LruHandle::default());
        lru.prev = lru.as_mut();
        lru.next = lru.as_mut();
        let mut object_pool = Vec::with_capacity(object_capacity);
        for _ in 0..object_capacity {
            object_pool.push(Box::new(LruHandle::default()));
        }
        Self {
            capacity,
            lru_usage: Arc::new(AtomicUsize::new(0)),
            usage: Arc::new(AtomicUsize::new(0)),
            object_pool,
            lru,
            table: LruHandleTable::new(),
            write_request: HashMap::with_capacity(16),
        }
    }

    unsafe fn lru_remove(&mut self, e: *mut LruHandle<K, T>) {
        debug_assert!(!e.is_null());
        #[cfg(debug_assertions)]
        {
            assert!((*e).is_in_lru());
            (*e).set_in_lru(false);
        }

        (*(*e).next).prev = (*e).prev;
        (*(*e).prev).next = (*e).next;
        (*e).prev = null_mut();
        (*e).next = null_mut();
        self.lru_usage.fetch_sub((*e).charge, Ordering::Relaxed);
    }

    // insert entry in the end of the linked-list
    unsafe fn lru_insert(&mut self, e: *mut LruHandle<K, T>) {
        debug_assert!(!e.is_null());
        #[cfg(debug_assertions)]
        {
            assert!(!(*e).is_in_lru());
            (*e).set_in_lru(true);
        }

        (*e).next = self.lru.as_mut();
        (*e).prev = self.lru.prev;
        (*(*e).prev).next = e;
        (*(*e).next).prev = e;
        self.lru_usage.fetch_add((*e).charge, Ordering::Relaxed);
    }

    unsafe fn evict_from_lru(&mut self, charge: usize, last_reference_list: &mut Vec<(K, T)>) {
        // TODO: may want to optimize by only loading at the beginning and storing at the end for
        // only once.
        while self.usage.load(Ordering::Relaxed) + charge > self.capacity
            && !std::ptr::eq(self.lru.next, self.lru.as_mut())
        {
            let old_ptr = self.lru.next;
            self.table.remove((*old_ptr).hash, (*old_ptr).get_key());
            self.lru_remove(old_ptr);
            let (key, value) = self.clear_handle(old_ptr);
            last_reference_list.push((key, value));
        }
    }

    /// Clear a currently used handle and recycle it if possible
    unsafe fn clear_handle(&mut self, h: *mut LruHandle<K, T>) -> (K, T) {
        debug_assert!(!h.is_null());
        debug_assert!((*h).kv.is_some());
        #[cfg(debug_assertions)]
        assert!(!(*h).is_in_lru());
        debug_assert!(!(*h).is_in_cache());
        debug_assert!(!(*h).has_refs());
        self.usage.fetch_sub((*h).charge, Ordering::Relaxed);
        let (key, value) = (*h).take_kv();
        self.try_recycle_handle_object(h);
        (key, value)
    }

    /// Try to recycle a handle object if the object pool is not full.
    ///
    /// The handle should already cleared its kv.
    unsafe fn try_recycle_handle_object(&mut self, h: *mut LruHandle<K, T>) {
        let mut node = Box::from_raw(h);
        if self.object_pool.len() < self.object_pool.capacity() {
            node.next_hash = null_mut();
            node.next = null_mut();
            node.prev = null_mut();
            debug_assert!(node.kv.is_none());
            self.object_pool.push(node);
        }
    }

    /// insert a new key value in the cache. The handle for the new key value is returned.
    unsafe fn insert(
        &mut self,
        key: K,
        hash: u64,
        charge: usize,
        value: T,
        last_reference_list: &mut Vec<(K, T)>,
    ) -> *mut LruHandle<K, T> {
        self.evict_from_lru(charge, last_reference_list);

        let handle = if let Some(mut h) = self.object_pool.pop() {
            h.init(key, value, hash, charge);
            h
        } else {
            Box::new(LruHandle::new(key, value, hash, charge))
        };

        let ptr = Box::into_raw(handle);
        let old = self.table.insert(hash, ptr);
        if !old.is_null() {
            if let Some(data) = self.try_remove_cache_handle(old) {
                last_reference_list.push(data);
            }
        }
        self.usage.fetch_add(charge, Ordering::Relaxed);
        (*ptr).add_ref();
        ptr
    }

    /// Release the usage on a handle.
    ///
    /// Return: `Some(value)` if the handle is released, and `None` if the value is still in use.
    unsafe fn release(&mut self, h: *mut LruHandle<K, T>) -> Option<(K, T)> {
        debug_assert!(!h.is_null());
        // The handle should not be in lru before calling this method.
        #[cfg(debug_assertions)]
        assert!(!(*h).is_in_lru());
        let last_reference = (*h).unref();
        // If the handle is still referenced by someone else, do nothing and return.
        if !last_reference {
            return None;
        }

        // Keep the handle in lru list if it is still in the cache and the cache is not over-sized.
        if (*h).is_in_cache() {
            if self.usage.load(Ordering::Relaxed) <= self.capacity {
                self.lru_insert(h);
                return None;
            }
            // Remove the handle from table.
            self.table.remove((*h).hash, (*h).get_key());
        }

        // Since the released handle was previously used externally, it must not be in LRU, and we
        // don't need to remove it from lru.
        #[cfg(debug_assertions)]
        assert!(!(*h).is_in_lru());

        let (key, value) = self.clear_handle(h);
        Some((key, value))
    }

    unsafe fn lookup(&mut self, hash: u64, key: &K) -> *mut LruHandle<K, T> {
        let e = self.table.lookup(hash, key);
        if !e.is_null() {
            // If the handle previously has not ref, it must exist in the lru. And therefore we are
            // safe to remove it from lru.
            if !(*e).has_refs() {
                self.lru_remove(e);
            }
            (*e).add_ref();
        }
        e
    }

    /// Erase a key from the cache.
    unsafe fn erase(&mut self, hash: u64, key: &K) -> Option<(K, T)> {
        let h = self.table.remove(hash, key);
        if !h.is_null() {
            self.try_remove_cache_handle(h)
        } else {
            None
        }
    }

    /// Try removing the handle from the cache if the handle is not used externally any more.
    ///
    /// This method can only be called on the handle that just removed from the hash table.
    unsafe fn try_remove_cache_handle(&mut self, h: *mut LruHandle<K, T>) -> Option<(K, T)> {
        debug_assert!(!h.is_null());
        if !(*h).has_refs() {
            // Since the handle is just removed from the hash table, it should either be in lru or
            // referenced externally. Since we have checked that it is not referenced externally, it
            // must be in the LRU, and therefore we are safe to call `lru_remove`.
            self.lru_remove(h);
            let (key, value) = self.clear_handle(h);
            return Some((key, value));
        }
        None
    }

    // Clears the content of the cache.
    // This method is safe to use only if no cache entries are referenced outside.
    unsafe fn clear(&mut self) {
        while !std::ptr::eq(self.lru.next, self.lru.as_mut()) {
            let handle = self.lru.next;
            // `listener` should not be trigged here, for it doesn't listen to `clear`.
            self.erase((*handle).hash, (*handle).get_key());
        }
    }

    fn for_all<F>(&self, f: &mut F)
    where
        F: FnMut(&K, &T),
    {
        unsafe { self.table.for_all(f) };
    }
}

impl<K: LruKey, T: LruValue> Drop for LruCacheShard<K, T> {
    fn drop(&mut self) {
        // Since the shard is being drop, there must be no cache entries referenced outside. So we
        // are safe to call clear.
        unsafe {
            self.clear();
        }
    }
}

pub trait LruCacheEventListener: Send + Sync {
    type K: LruKey;
    type T: LruValue;

    /// `on_release` is called when a cache entry is erased or evicted by a new inserted entry.
    ///
    /// Note:
    /// `on_release` will not be triggered when the `LruCache` and its inner entries are dropped.
    fn on_release(&self, _key: Self::K, _value: Self::T) {}
}

pub struct LruCache<K: LruKey, T: LruValue> {
    shards: Vec<Mutex<LruCacheShard<K, T>>>,
    shard_usages: Vec<Arc<AtomicUsize>>,
    shard_lru_usages: Vec<Arc<AtomicUsize>>,

    listener: Option<Arc<dyn LruCacheEventListener<K = K, T = T>>>,
}

// we only need a small object pool because when the cache reach the limit of capacity, it will
// always release some object after insert a new block.
const DEFAULT_OBJECT_POOL_SIZE: usize = 1024;

impl<K: LruKey, T: LruValue> LruCache<K, T> {
    pub fn new(num_shard_bits: usize, capacity: usize) -> Self {
<<<<<<< HEAD
        Self::with_event_listener(num_shard_bits, capacity, None)
=======
        Self::new_inner(num_shard_bits, capacity, None)
>>>>>>> 072b6e06
    }

    pub fn with_event_listener(
        num_shard_bits: usize,
        capacity: usize,
<<<<<<< HEAD
=======
        listener: Arc<dyn LruCacheEventListener<K = K, T = T>>,
    ) -> Self {
        Self::new_inner(num_shard_bits, capacity, Some(listener))
    }

    fn new_inner(
        num_shard_bits: usize,
        capacity: usize,
>>>>>>> 072b6e06
        listener: Option<Arc<dyn LruCacheEventListener<K = K, T = T>>>,
    ) -> Self {
        let num_shards = 1 << num_shard_bits;
        let mut shards = Vec::with_capacity(num_shards);
        let per_shard = capacity / num_shards;
        let mut shard_usages = Vec::with_capacity(num_shards);
        let mut shard_lru_usages = Vec::with_capacity(num_shards);
        for _ in 0..num_shards {
            let shard = LruCacheShard::new(per_shard, DEFAULT_OBJECT_POOL_SIZE);
            shard_usages.push(shard.usage.clone());
            shard_lru_usages.push(shard.lru_usage.clone());
            shards.push(Mutex::new(shard));
        }
        Self {
            shards,
            shard_usages,
            shard_lru_usages,

            listener,
        }
    }

    pub fn lookup(self: &Arc<Self>, hash: u64, key: &K) -> Option<CachableEntry<K, T>> {
        let mut shard = self.shards[self.shard(hash)].lock();
        unsafe {
            let ptr = shard.lookup(hash, key);
            if ptr.is_null() {
                return None;
            }
            let entry = CachableEntry {
                cache: self.clone(),
                handle: ptr,
            };
            Some(entry)
        }
    }

    pub fn lookup_for_request(self: &Arc<Self>, hash: u64, key: K) -> LookupResult<K, T> {
        let mut shard = self.shards[self.shard(hash)].lock();
        unsafe {
            let ptr = shard.lookup(hash, &key);
            if !ptr.is_null() {
                return LookupResult::Cached(CachableEntry {
                    cache: self.clone(),
                    handle: ptr,
                });
            }
            if let Some(que) = shard.write_request.get_mut(&key) {
                let (tx, recv) = channel();
                que.push(tx);
                return LookupResult::WaitPendingRequest(recv);
            }
            shard.write_request.insert(key, vec![]);
            LookupResult::Miss
        }
    }

    unsafe fn release(&self, handle: *mut LruHandle<K, T>) {
        debug_assert!(!handle.is_null());
        let data = {
            let mut shard = self.shards[self.shard((*handle).hash)].lock();
            shard.release(handle)
        };
        // do not deallocate data with holding mutex.
        if let Some((key,value)) = data && let Some(listener) = &self.listener {
            listener.on_release(key, value);
        }
    }

    pub fn insert(
        self: &Arc<Self>,
        key: K,
        hash: u64,
        charge: usize,
        value: T,
    ) -> CachableEntry<K, T> {
        let mut to_delete = vec![];
        let handle = unsafe {
            let mut shard = self.shards[self.shard(hash)].lock();
            let pending_request = shard.write_request.remove(&key);
            let ptr = shard.insert(key, hash, charge, value, &mut to_delete);
            debug_assert!(!ptr.is_null());
            if let Some(que) = pending_request {
                for sender in que {
                    (*ptr).add_ref();
                    let _ = sender.send(CachableEntry {
                        cache: self.clone(),
                        handle: ptr,
                    });
                }
            }
            CachableEntry {
                cache: self.clone(),
                handle: ptr,
            }
        };
        // do not deallocate data with holding mutex.
        if let Some(listener) = &self.listener {
            for (key, value) in to_delete {
                listener.on_release(key, value);
            }
        }
        handle
    }

    pub fn clear_pending_request(&self, key: &K, hash: u64) {
        let mut shard = self.shards[self.shard(hash)].lock();
        shard.write_request.remove(key);
    }

    pub fn erase(&self, hash: u64, key: &K) {
        let data = unsafe {
            let mut shard = self.shards[self.shard(hash)].lock();
            shard.erase(hash, key)
        };
        // do not deallocate data with holding mutex.
        if let Some((key,value)) = data && let Some(listener) = &self.listener {
            listener.on_release(key, value);
        }
    }

    pub fn get_memory_usage(&self) -> usize {
        self.shard_usages
            .iter()
            .map(|x| x.load(Ordering::Relaxed))
            .sum()
    }

    pub fn get_lru_usage(&self) -> usize {
        self.shard_lru_usages
            .iter()
            .map(|x| x.load(Ordering::Relaxed))
            .sum()
    }

    fn shard(&self, hash: u64) -> usize {
        hash as usize % self.shards.len()
    }

    /// # Safety
    ///
    /// This method is used for read-only [`LruCache`]. It locks one shard per loop to prevent the
    /// iterating progress from blocking reads among all shards.
    ///
    /// If there is another thread inserting entries at the same time, there will be data
    /// inconsistency.
    pub fn for_all<F>(&self, mut f: F)
    where
        F: FnMut(&K, &T),
    {
        for shard in &self.shards {
            let shard = shard.lock();
            shard.for_all(&mut f);
        }
    }

    /// # Safety
    ///
    /// This method can only be called when no cache entry are referenced outside.
    pub fn clear(&self) {
        for shard in &self.shards {
            unsafe {
                let mut shard = shard.lock();
                shard.clear();
            }
        }
    }
}

/// Only implement `lookup_with_request_dedup` for static values, as they can be sent across tokio
/// spawned futures.
impl<K: LruKey + Clone + 'static, T: LruValue + 'static> LruCache<K, T> {
    pub async fn lookup_with_request_dedup<F, E, VC>(
        self: &Arc<Self>,
        hash: u64,
        key: K,
        fetch_value: F,
    ) -> Result<Result<CachableEntry<K, T>, E>, RecvError>
    where
        F: FnOnce() -> VC,
        E: Error + Send + 'static,
        VC: Future<Output = Result<(T, usize), E>> + Send + 'static,
    {
        match self.lookup_for_request(hash, key.clone()) {
            LookupResult::Cached(entry) => Ok(Ok(entry)),
            LookupResult::WaitPendingRequest(recv) => {
                let entry = recv.await?;
                Ok(Ok(entry))
            }
            LookupResult::Miss => {
                let this = self.clone();
                let fetch_value = fetch_value();
                tokio::spawn(async move {
                    match fetch_value.await {
                        Ok((value, charge)) => {
                            let entry = this.insert(key, hash, charge, value);
                            Ok(Ok(entry))
                        }
                        Err(e) => {
                            this.clear_pending_request(&key, hash);
                            Ok(Err(e))
                        }
                    }
                })
                .await
                .unwrap()
            }
        }
    }
}

pub struct CachableEntry<K: LruKey, T: LruValue> {
    cache: Arc<LruCache<K, T>>,
    handle: *mut LruHandle<K, T>,
}

pub enum LookupResult<K: LruKey, T: LruValue> {
    Cached(CachableEntry<K, T>),
    Miss,
    WaitPendingRequest(Receiver<CachableEntry<K, T>>),
}

unsafe impl<K: LruKey, T: LruValue> Send for CachableEntry<K, T> {}
unsafe impl<K: LruKey, T: LruValue> Sync for CachableEntry<K, T> {}

impl<K: LruKey, T: LruValue> CachableEntry<K, T> {
    pub fn value(&self) -> &T {
        unsafe { (*self.handle).get_value() }
    }
}

impl<K: LruKey, T: LruValue> Drop for CachableEntry<K, T> {
    fn drop(&mut self) {
        unsafe {
            self.cache.release(self.handle);
        }
    }
}

#[cfg(test)]
mod tests {
    use std::collections::hash_map::DefaultHasher;
    use std::hash::{Hash, Hasher};
    use std::sync::atomic::Ordering::Relaxed;
    use std::sync::Arc;

    use rand::rngs::SmallRng;
    use rand::{RngCore, SeedableRng};
    use tokio::sync::oneshot::error::TryRecvError;

    use super::*;

    pub struct Block {
        pub offset: u64,
        pub sst: u64,
    }

    #[test]
    fn test_cache_handle_basic() {
        let mut h = Box::new(LruHandle::new(1, 2, 0, 0));
        h.set_in_cache(true);
        assert!(h.is_in_cache());
        h.set_in_cache(false);
        assert!(!h.is_in_cache());
    }

    #[test]
    fn test_cache_shard() {
        let cache = Arc::new(LruCache::<(u64, u64), Block>::new(2, 256));
        assert_eq!(cache.shard(0), 0);
        assert_eq!(cache.shard(1), 1);
        assert_eq!(cache.shard(10), 2);
    }

    #[test]
    fn test_cache_basic() {
        let cache = Arc::new(LruCache::<(u64, u64), Block>::new(2, 256));
        let seed = 10244021u64;
        let mut rng = SmallRng::seed_from_u64(seed);
        for _ in 0..100000 {
            let block_offset = rng.next_u64() % 1024;
            let sst = rng.next_u64() % 1024;
            let mut hasher = DefaultHasher::new();
            sst.hash(&mut hasher);
            block_offset.hash(&mut hasher);
            let h = hasher.finish();
            if let Some(block) = cache.lookup(h, &(sst, block_offset)) {
                assert_eq!(block.value().offset, block_offset);
                drop(block);
                continue;
            }
            cache.insert(
                (sst, block_offset),
                h,
                1,
                Block {
                    offset: block_offset,
                    sst,
                },
            );
        }
        assert_eq!(256, cache.get_memory_usage());
    }

    fn validate_lru_list(cache: &mut LruCacheShard<String, String>, keys: Vec<&str>) {
        unsafe {
            let mut lru: *mut LruHandle<String, String> = cache.lru.as_mut();
            for k in keys {
                lru = (*lru).next;
                assert!(
                    (*lru).is_same_key(&k.to_string()),
                    "compare failed: {} vs {}, get value: {:?}",
                    (*lru).get_key(),
                    k,
                    (*lru).get_value()
                );
            }
        }
    }

    fn create_cache(capacity: usize) -> LruCacheShard<String, String> {
        LruCacheShard::new(capacity, capacity)
    }

    fn lookup(cache: &mut LruCacheShard<String, String>, key: &str) -> bool {
        unsafe {
            let h = cache.lookup(0, &key.to_string());
            let exist = !h.is_null();
            if exist {
                assert!((*h).is_same_key(&key.to_string()));
                cache.release(h);
            }
            exist
        }
    }

    fn insert(cache: &mut LruCacheShard<String, String>, key: &str, value: &str) {
        let mut free_list = vec![];
        unsafe {
            let handle = cache.insert(
                key.to_string(),
                0,
                value.len(),
                value.to_string(),
                &mut free_list,
            );
            cache.release(handle);
        }
        free_list.clear();
    }

    #[test]
    fn test_basic_lru() {
        let mut cache = create_cache(5);
        let keys = vec!["a", "b", "c", "d", "e"];
        for &k in &keys {
            insert(&mut cache, k, k);
        }
        validate_lru_list(&mut cache, keys);
        for k in ["x", "y", "z"] {
            insert(&mut cache, k, k);
        }
        validate_lru_list(&mut cache, vec!["d", "e", "x", "y", "z"]);
        assert!(!lookup(&mut cache, "b"));
        assert!(lookup(&mut cache, "e"));
        validate_lru_list(&mut cache, vec!["d", "x", "y", "z", "e"]);
        assert!(lookup(&mut cache, "z"));
        validate_lru_list(&mut cache, vec!["d", "x", "y", "e", "z"]);
        unsafe {
            let h = cache.erase(0, &"x".to_string());
            assert!(h.is_some());
            validate_lru_list(&mut cache, vec!["d", "y", "e", "z"]);
        }
        assert!(lookup(&mut cache, "d"));
        validate_lru_list(&mut cache, vec!["y", "e", "z", "d"]);
        insert(&mut cache, "u", "u");
        validate_lru_list(&mut cache, vec!["y", "e", "z", "d", "u"]);
        insert(&mut cache, "v", "v");
        validate_lru_list(&mut cache, vec!["e", "z", "d", "u", "v"]);
    }

    #[test]
    fn test_reference_and_usage() {
        let mut cache = create_cache(5);
        insert(&mut cache, "k1", "a");
        assert_eq!(cache.usage.load(Ordering::Relaxed), 1);
        insert(&mut cache, "k0", "aa");
        assert_eq!(cache.usage.load(Ordering::Relaxed), 3);
        insert(&mut cache, "k1", "aa");
        assert_eq!(cache.usage.load(Ordering::Relaxed), 4);
        insert(&mut cache, "k2", "aa");
        assert_eq!(cache.usage.load(Ordering::Relaxed), 4);
        let mut free_list = vec![];
        validate_lru_list(&mut cache, vec!["k1", "k2"]);
        unsafe {
            let h1 = cache.lookup(0, &"k1".to_string());
            assert!(!h1.is_null());
            let h2 = cache.lookup(0, &"k2".to_string());
            assert!(!h2.is_null());

            let h3 = cache.insert("k3".to_string(), 0, 2, "bb".to_string(), &mut free_list);
            assert_eq!(cache.usage.load(Ordering::Relaxed), 6);
            assert!(!h3.is_null());
            let h4 = cache.lookup(0, &"k1".to_string());
            assert!(!h4.is_null());

            cache.release(h1);
            assert_eq!(cache.usage.load(Ordering::Relaxed), 6);
            cache.release(h4);
            assert_eq!(cache.usage.load(Ordering::Relaxed), 4);

            cache.release(h3);
            cache.release(h2);

            validate_lru_list(&mut cache, vec!["k3", "k2"]);
        }
    }

    #[test]
    fn test_update_referenced_key() {
        unsafe {
            let mut to_delete = vec![];
            let mut cache = create_cache(5);
            let insert_handle = cache.insert(
                "key".to_string(),
                0,
                1,
                "old_value".to_string(),
                &mut to_delete,
            );
            let old_entry = cache.lookup(0, &"key".to_string());
            assert!(!old_entry.is_null());
            assert_eq!((*old_entry).get_value(), &"old_value".to_string());
            assert_eq!((*old_entry).refs, 2);
            cache.release(insert_handle);
            assert_eq!((*old_entry).refs, 1);
            let insert_handle = cache.insert(
                "key".to_string(),
                0,
                1,
                "new_value".to_string(),
                &mut to_delete,
            );
            assert!(!(*old_entry).is_in_cache());
            let new_entry = cache.lookup(0, &"key".to_string());
            assert!(!new_entry.is_null());
            assert_eq!((*new_entry).get_value(), &"new_value".to_string());
            assert_eq!((*new_entry).refs, 2);
            cache.release(insert_handle);
            assert_eq!((*new_entry).refs, 1);

            assert!(!old_entry.is_null());
            assert_eq!((*old_entry).get_value(), &"old_value".to_string());
            assert_eq!((*old_entry).refs, 1);

            cache.release(new_entry);
            assert!((*new_entry).is_in_cache());
            #[cfg(debug_assertions)]
            assert!((*new_entry).is_in_lru());

            // assert old value unchanged.
            assert!(!old_entry.is_null());
            assert_eq!((*old_entry).get_value(), &"old_value".to_string());
            assert_eq!((*old_entry).refs, 1);

            cache.release(old_entry);
            assert!(!(*old_entry).is_in_cache());
            assert!((*new_entry).is_in_cache());
            #[cfg(debug_assertions)]
            {
                assert!(!(*old_entry).is_in_lru());
                assert!((*new_entry).is_in_lru());
            }
        }
    }

    #[test]
    fn test_release_stale_value() {
        unsafe {
            let mut to_delete = vec![];
            // The cache can only hold one handle
            let mut cache = create_cache(1);
            let insert_handle = cache.insert(
                "key".to_string(),
                0,
                1,
                "old_value".to_string(),
                &mut to_delete,
            );
            cache.release(insert_handle);
            let old_entry = cache.lookup(0, &"key".to_string());
            assert!(!old_entry.is_null());
            assert_eq!((*old_entry).get_value(), &"old_value".to_string());
            assert_eq!((*old_entry).refs, 1);

            let insert_handle = cache.insert(
                "key".to_string(),
                0,
                1,
                "new_value".to_string(),
                &mut to_delete,
            );
            assert!(!(*old_entry).is_in_cache());
            let new_entry = cache.lookup(0, &"key".to_string());
            assert!(!new_entry.is_null());
            assert_eq!((*new_entry).get_value(), &"new_value".to_string());
            assert_eq!((*new_entry).refs, 2);
            cache.release(insert_handle);
            assert_eq!((*new_entry).refs, 1);

            // The handle for new and old value are both referenced.
            assert_eq!(2, cache.usage.load(Relaxed));
            assert_eq!(0, cache.lru_usage.load(Relaxed));

            // Release the old handle, it will be cleared since the cache capacity is 1
            cache.release(old_entry);
            assert_eq!(1, cache.usage.load(Relaxed));
            assert_eq!(0, cache.lru_usage.load(Relaxed));

            let new_entry_again = cache.lookup(0, &"key".to_string());
            assert!(!new_entry_again.is_null());
            assert_eq!((*new_entry_again).get_value(), &"new_value".to_string());
            assert_eq!((*new_entry_again).refs, 2);

            cache.release(new_entry);
            cache.release(new_entry_again);

            assert_eq!(1, cache.usage.load(Relaxed));
            assert_eq!(1, cache.lru_usage.load(Relaxed));
        }
    }

    #[test]
    fn test_write_request_pending() {
        let cache = Arc::new(LruCache::new(0, 5));
        {
            let mut shard = cache.shards[0].lock();
            insert(&mut shard, "a", "v1");
            assert!(lookup(&mut shard, "a"));
        }
        let ret = cache.lookup_for_request(0, "a".to_string());
        match ret {
            LookupResult::Cached(_) => (),
            _ => panic!(),
        }
        let ret1 = cache.lookup_for_request(0, "b".to_string());
        match ret1 {
            LookupResult::Miss => (),
            _ => panic!(),
        }
        let ret2 = cache.lookup_for_request(0, "b".to_string());
        match ret2 {
            LookupResult::WaitPendingRequest(mut recv) => {
                assert!(matches!(recv.try_recv(), Err(TryRecvError::Empty)));
                cache.insert("b".to_string(), 0, 1, "v2".to_string());
                let v = recv.try_recv().unwrap();
                assert_eq!(v.value(), "v2");
            }
            _ => panic!(),
        }
    }

    #[derive(Default, Debug)]
    struct TestLruCacheEventListener {
        released: Arc<Mutex<HashMap<String, String>>>,
    }

    impl LruCacheEventListener for TestLruCacheEventListener {
        type K = String;
        type T = String;

        fn on_release(&self, key: Self::K, value: Self::T) {
            self.released.lock().insert(key, value);
        }
    }

    #[test]
    fn test_event_listener() {
        let listener = Arc::new(TestLruCacheEventListener::default());
<<<<<<< HEAD
        let cache = Arc::new(LruCache::with_event_listener(0, 2, Some(listener.clone())));
=======
        let cache = Arc::new(LruCache::with_event_listener(0, 2, listener.clone()));
>>>>>>> 072b6e06

        // full-fill cache
        let h = cache.insert("k1".to_string(), 0, 1, "v1".to_string());
        drop(h);
        let h = cache.insert("k2".to_string(), 0, 1, "v2".to_string());
        drop(h);
        assert_eq!(cache.get_memory_usage(), 2);
        assert!(listener.released.lock().is_empty());

        // test evict
        let h = cache.insert("k3".to_string(), 0, 1, "v3".to_string());
        drop(h);
        assert_eq!(cache.get_memory_usage(), 2);
        assert!(listener.released.lock().remove("k1").is_some());

        // test erase
        cache.erase(0, &"k2".to_string());
        assert_eq!(cache.get_memory_usage(), 1);
        assert!(listener.released.lock().remove("k2").is_some());

        // test refill
        let h = cache.insert("k4".to_string(), 0, 1, "v4".to_string());
        drop(h);
        assert_eq!(cache.get_memory_usage(), 2);
        assert!(listener.released.lock().is_empty());

        // test release after full
        // 1. full-fill cache but not release
        let h1 = cache.insert("k5".to_string(), 0, 1, "v5".to_string());
        assert_eq!(cache.get_memory_usage(), 2);
        assert!(listener.released.lock().remove("k3").is_some());
        let h2 = cache.insert("k6".to_string(), 0, 1, "v6".to_string());
        assert_eq!(cache.get_memory_usage(), 2);
        assert!(listener.released.lock().remove("k4").is_some());

        // 2. insert one more entry after cache is full, cache will be oversized
        let h3 = cache.insert("k7".to_string(), 0, 1, "v7".to_string());
        assert_eq!(cache.get_memory_usage(), 3);
        assert!(listener.released.lock().is_empty());

        // 3. release one entry, and it will be evicted immediately bucause cache is oversized
        drop(h1);
        assert_eq!(cache.get_memory_usage(), 2);
        assert!(listener.released.lock().remove("k5").is_some());

        // 4. release other entries, no entry will be evicted
        drop(h2);
        assert_eq!(cache.get_memory_usage(), 2);
        assert!(listener.released.lock().is_empty());
        drop(h3);
        assert_eq!(cache.get_memory_usage(), 2);
        assert!(listener.released.lock().is_empty());

        // assert listener won't listen clear
        drop(cache);
        assert!(listener.released.lock().is_empty());
    }
}<|MERGE_RESOLUTION|>--- conflicted
+++ resolved
@@ -584,18 +584,13 @@
 
 impl<K: LruKey, T: LruValue> LruCache<K, T> {
     pub fn new(num_shard_bits: usize, capacity: usize) -> Self {
-<<<<<<< HEAD
-        Self::with_event_listener(num_shard_bits, capacity, None)
-=======
         Self::new_inner(num_shard_bits, capacity, None)
->>>>>>> 072b6e06
     }
 
     pub fn with_event_listener(
         num_shard_bits: usize,
         capacity: usize,
-<<<<<<< HEAD
-=======
+
         listener: Arc<dyn LruCacheEventListener<K = K, T = T>>,
     ) -> Self {
         Self::new_inner(num_shard_bits, capacity, Some(listener))
@@ -604,7 +599,7 @@
     fn new_inner(
         num_shard_bits: usize,
         capacity: usize,
->>>>>>> 072b6e06
+
         listener: Option<Arc<dyn LruCacheEventListener<K = K, T = T>>>,
     ) -> Self {
         let num_shards = 1 << num_shard_bits;
@@ -1184,11 +1179,8 @@
     #[test]
     fn test_event_listener() {
         let listener = Arc::new(TestLruCacheEventListener::default());
-<<<<<<< HEAD
-        let cache = Arc::new(LruCache::with_event_listener(0, 2, Some(listener.clone())));
-=======
+
         let cache = Arc::new(LruCache::with_event_listener(0, 2, listener.clone()));
->>>>>>> 072b6e06
 
         // full-fill cache
         let h = cache.insert("k1".to_string(), 0, 1, "v1".to_string());
