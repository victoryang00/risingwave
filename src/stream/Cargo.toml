--- conflicted
+++ resolved
@@ -24,11 +24,7 @@
 hyper = "0.14"
 iter-chunks = "0.1"
 itertools = "0.10"
-<<<<<<< HEAD
-lazy_static = "1"
 lru = { git = "https://github.com/risingwavelabs/lru-rs.git", rev = "e0e9ddaf8e4a51c244a03676734437e68a336b30" }
-=======
->>>>>>> 74f8d285
 maplit = "1.0.2"
 memcomparable = { path = "../utils/memcomparable" }
 minitrace = "0.4"
