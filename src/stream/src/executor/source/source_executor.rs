// Copyright 2022 Singularity Data
//
// Licensed under the Apache License, Version 2.0 (the "License");
// you may not use this file except in compliance with the License.
// You may obtain a copy of the License at
//
// http://www.apache.org/licenses/LICENSE-2.0
//
// Unless required by applicable law or agreed to in writing, software
// distributed under the License is distributed on an "AS IS" BASIS,
// WITHOUT WARRANTIES OR CONDITIONS OF ANY KIND, either express or implied.
// See the License for the specific language governing permissions and
// limitations under the License.

use std::fmt::{Debug, Formatter};
use std::sync::Arc;

use either::Either;
use futures::StreamExt;
use futures_async_stream::try_stream;
use risingwave_common::array::column::Column;
use risingwave_common::array::stream_chunk::Ops;
use risingwave_common::array::{ArrayBuilder, I64ArrayBuilder, Op, StreamChunk};
use risingwave_common::catalog::{ColumnId, Schema, TableId};
use risingwave_common::util::epoch::UNIX_SINGULARITY_DATE_EPOCH;
use risingwave_connector::source::{ConnectorState, SplitId, SplitImpl, SplitMetaData};
use risingwave_source::connector_source::SourceContext;
use risingwave_source::row_id::RowIdGenerator;
use risingwave_source::*;
use risingwave_storage::StateStore;
use tokio::sync::mpsc::UnboundedReceiver;

use super::reader::SourceReaderStream;
use crate::error::StreamResult;
use crate::executor::error::StreamExecutorError;
use crate::executor::monitor::StreamingMetrics;
use crate::executor::source::state_table_handler::SourceStateTableHandler;
use crate::executor::*;

/// [`SourceExecutor`] is a streaming source, from risingwave's batch table, or external systems
/// such as Kafka.
pub struct SourceExecutor<S: StateStore> {
    ctx: ActorContextRef,

    source_id: TableId,
    source_builder: SourceDescBuilder,

    /// Row id generator for this source executor.
    row_id_generator: RowIdGenerator,

    column_ids: Vec<ColumnId>,
    schema: Schema,
    pk_indices: PkIndices,

    /// Identity string
    identity: String,

    /// Receiver of barrier channel.
    barrier_receiver: Option<UnboundedReceiver<Barrier>>,

    /// Metrics for monitor.
    metrics: Arc<StreamingMetrics>,

    /// Split info for stream source
    stream_source_splits: Vec<SplitImpl>,

    source_identify: String,

    split_state_store: SourceStateTableHandler<S>,

    state_cache: HashMap<SplitId, SplitImpl>,

    #[expect(dead_code)]
    /// Expected barrier latency
    expected_barrier_latency_ms: u64,
}

impl<S: StateStore> SourceExecutor<S> {
    #[allow(clippy::too_many_arguments)]
    pub fn new(
        ctx: ActorContextRef,
        source_builder: SourceDescBuilder,
        source_id: TableId,
        vnodes: Bitmap,
        state_table: SourceStateTableHandler<S>,
        column_ids: Vec<ColumnId>,
        schema: Schema,
        pk_indices: PkIndices,
        barrier_receiver: UnboundedReceiver<Barrier>,
        executor_id: u64,
        _operator_id: u64,
        _op_info: String,
        streaming_metrics: Arc<StreamingMetrics>,
        expected_barrier_latency_ms: u64,
    ) -> StreamResult<Self> {
        // Using vnode range start for row id generator.
        let vnode_id = vnodes.next_set_bit(0).unwrap_or(0);
        Ok(Self {
            ctx,
            source_id,
            source_builder,
            row_id_generator: RowIdGenerator::with_epoch(
                vnode_id as u32,
                *UNIX_SINGULARITY_DATE_EPOCH,
            ),
            column_ids,
            schema,
            pk_indices,
            barrier_receiver: Some(barrier_receiver),
            identity: format!("SourceExecutor {:X}", executor_id),
            metrics: streaming_metrics,
            stream_source_splits: vec![],
            source_identify: "Table_".to_string() + &source_id.table_id().to_string(),
            split_state_store: state_table,
            state_cache: HashMap::new(),
            expected_barrier_latency_ms,
        })
    }

    /// Generate a row ID column.
    async fn gen_row_id_column(&mut self, len: usize) -> Column {
        let mut builder = I64ArrayBuilder::new(len);
        let row_ids = self.row_id_generator.next_batch(len).await;

        for row_id in row_ids {
            builder.append(Some(row_id));
        }

        builder.finish().into()
    }

    /// Generate a row ID column according to ops.
    async fn gen_row_id_column_by_op(&mut self, column: &Column, ops: Ops<'_>) -> Column {
        let len = column.array_ref().len();
        let mut builder = I64ArrayBuilder::new(len);

        for i in 0..len {
            // Only refill row_id for insert operation.
            if ops.get(i) == Some(&Op::Insert) {
                builder.append(Some(self.row_id_generator.next().await));
            } else {
                builder.append(Some(
                    i64::try_from(column.array_ref().datum_at(i).unwrap()).unwrap(),
                ));
            }
        }

        builder.finish().into()
    }

<<<<<<< HEAD
    async fn refill_row_id_column(&mut self, chunk: StreamChunk, append_only: bool) -> StreamChunk {
        let row_id_index = self.source_desc.row_id_index;

        // if row_id_index is None, pk is not row_id, so no need to gen row_id and refill chunk
        if let Some(row_id_index) = row_id_index {
            let row_id_column_id = self.source_desc.columns[row_id_index].column_id;
            if let Some(idx) = self
                .column_ids
                .iter()
                .position(|column_id| *column_id == row_id_column_id)
            {
                let (ops, mut columns, bitmap) = chunk.into_inner();
                if append_only {
                    columns[idx] = self.gen_row_id_column(columns[idx].array().len()).await;
                } else {
                    columns[idx] = self.gen_row_id_column_by_op(&columns[idx], &ops).await;
                }
                return StreamChunk::new(ops, columns, bitmap);
=======
    async fn refill_row_id_column(
        &mut self,
        chunk: StreamChunk,
        append_only: bool,
        row_id_index: Option<usize>,
    ) -> StreamChunk {
        if let Some(idx) = row_id_index {
            let (ops, mut columns, bitmap) = chunk.into_inner();
            if append_only {
                columns[idx] = self.gen_row_id_column(columns[idx].array().len()).await;
            } else {
                columns[idx] = self.gen_row_id_column_by_op(&columns[idx], &ops).await;
>>>>>>> 0f0e6c5e
            }
            StreamChunk::new(ops, columns, bitmap)
        } else {
            chunk
        }
    }
}

impl<S: StateStore> SourceExecutor<S> {
    // Note: get_diff will modify the state_cache
    async fn get_diff(&mut self, rhs: ConnectorState) -> StreamExecutorResult<ConnectorState> {
        // rhs can not be None because we do not support split number reduction

        let split_change = rhs.unwrap();
        let mut target_state: Vec<SplitImpl> = Vec::with_capacity(split_change.len());
        let mut no_change_flag = true;
        for sc in &split_change {
            if let Some(s) = self.state_cache.get(&sc.id()) {
                target_state.push(s.clone())
            } else {
                no_change_flag = false;
                // write new assigned split to state cache. snapshot is base on cache.

                let state = if let Some(recover_state) = self
                    .split_state_store
                    .try_recover_from_state_store(sc)
                    .await?
                {
                    recover_state
                } else {
                    sc.clone()
                };

                self.state_cache
                    .entry(sc.id())
                    .or_insert_with(|| state.clone());
                target_state.push(state);
            }
        }

        Ok((!no_change_flag).then_some(target_state))
    }

    async fn take_snapshot(&mut self, epoch: EpochPair) -> StreamExecutorResult<()> {
        let cache = self
            .state_cache
            .values()
            .map(|split_impl| split_impl.to_owned())
            .collect_vec();

        if !cache.is_empty() {
            self.split_state_store.take_snapshot(cache).await?
        }
        // commit anyway, even if no message saved
        self.split_state_store.state_store.commit(epoch).await?;

        Ok(())
    }

    async fn build_stream_source_reader(
        &mut self,
        source_desc: &SourceDesc,
        state: ConnectorState,
    ) -> StreamExecutorResult<BoxSourceWithStateStream> {
        let reader = match source_desc.source.as_ref() {
            SourceImpl::Table(t) => t
                .stream_reader(self.column_ids.clone())
                .await
                .map_err(StreamExecutorError::connector_error)?
                .into_stream(),
            SourceImpl::Connector(c) => c
                .stream_reader(
                    state,
                    self.column_ids.clone(),
<<<<<<< HEAD
                    self.source_desc.metrics.clone(),
                    SourceContext::new(self.ctx.id, self.source_id),
=======
                    source_desc.metrics.clone(),
                    SourceContext::new(self.ctx.id as u32, self.source_id),
>>>>>>> 0f0e6c5e
                )
                .await
                .map_err(StreamExecutorError::connector_error)?
                .into_stream(),
        };
        Ok(reader)
    }

    #[try_stream(ok = Message, error = StreamExecutorError)]
    async fn into_stream(mut self) {
        let mut barrier_receiver = self.barrier_receiver.take().unwrap();
        let barrier = barrier_receiver
            .recv()
            .stack_trace("source_recv_first_barrier")
            .await
            .unwrap();

        let source_desc = self
            .source_builder
            .build()
            .await
            .context("build source desc failed")?;
        // source_desc's row_id_index is based on its columns, and it is possible
        // that we prune some columns when generating column_ids. So this index
        // can not be directly used.
        let row_id_index = source_desc
            .row_id_index
            .map(|idx| source_desc.columns[idx].column_id)
            .and_then(|ref cid| self.column_ids.iter().position(|id| id.eq(cid)));

        // If the first barrier is configuration change, then the source executor must be newly
        // created, and we should start with the paused state.
        let start_with_paused = barrier.is_update();

        if let Some(mutation) = barrier.mutation.as_ref() {
            match mutation.as_ref() {
                Mutation::Add { splits, .. } => {
                    if let Some(splits) = splits.get(&self.ctx.id) {
                        self.stream_source_splits = splits.clone();
                    }
                }
                Mutation::Update { actor_splits, .. } => {
                    if let Some(splits) = actor_splits.get(&self.ctx.id) {
                        self.stream_source_splits = splits.clone();
                    }
                }
                _ => {}
            }
        }

        self.split_state_store.init_epoch(barrier.epoch);

        let mut boot_state = self.stream_source_splits.clone();
        for ele in &mut boot_state {
            if let Some(recover_state) = self
                .split_state_store
                .try_recover_from_state_store(ele)
                .await?
            {
                *ele = recover_state;
            }
        }

        let recover_state: ConnectorState = (!boot_state.is_empty()).then_some(boot_state);

        // todo: use epoch from msg to restore state from state store
        let source_chunk_reader = self
            .build_stream_source_reader(&source_desc, recover_state)
            .stack_trace("source_build_reader")
            .await?;

        // Merge the chunks from source and the barriers into a single stream.
        let mut stream = SourceReaderStream::new(barrier_receiver, source_chunk_reader);
        if start_with_paused {
            stream.pause_source();
        }

        yield Message::Barrier(barrier);

        while let Some(msg) = stream.next().await {
            match msg {
                // This branch will be preferred.
                Either::Left(barrier) => {
                    let barrier = barrier?;
                    let epoch = barrier.epoch;

                    if let Some(mutation) = barrier.mutation.as_deref() {
                        match mutation {
                            Mutation::SourceChangeSplit(actor_splits) => {
                                self.apply_split_change(&source_desc, &mut stream, actor_splits)
                                    .await?
                            }
                            Mutation::Pause => stream.pause_source(),
                            Mutation::Resume => stream.resume_source(),
                            Mutation::Update {
                                vnode_bitmaps,
                                actor_splits,
                                ..
                            } => {
                                // Update row id generator if vnode mapping is changed.
                                // Note that: since update barrier will only occurs between pause
                                // and resume barrier, duplicated row id won't be generated.
                                if let Some(vnode_bitmaps) = vnode_bitmaps.get(&self.ctx.id) {
                                    let vnode_id =
                                        vnode_bitmaps.next_set_bit(0).unwrap_or(0) as u32;
                                    if self.row_id_generator.vnode_id != vnode_id {
                                        self.row_id_generator = RowIdGenerator::with_epoch(
                                            vnode_id,
                                            *UNIX_SINGULARITY_DATE_EPOCH,
                                        );
                                    }
                                }

                                self.apply_split_change(&source_desc, &mut stream, actor_splits)
                                    .await?;
                            }
                            _ => {}
                        }
                    }
                    self.take_snapshot(epoch).await?;
                    self.state_cache.clear();
                    yield Message::Barrier(barrier);
                }

                Either::Right(chunk_with_state) => {
                    let StreamChunkWithState {
                        mut chunk,
                        split_offset_mapping,
                    } = chunk_with_state?;

                    if let Some(mapping) = split_offset_mapping {
                        let state: HashMap<_, _> = mapping
                            .iter()
                            .flat_map(|(split, offset)| {
                                let origin_split_impl = self
                                    .stream_source_splits
                                    .iter()
                                    .filter(|origin_split| &origin_split.id() == split)
                                    .exactly_one()
                                    .ok();

                                origin_split_impl.map(|split_impl| {
                                    (split.clone(), split_impl.update(offset.clone()))
                                })
                            })
                            .collect();

                        self.state_cache.extend(state);
                    }

                    // Refill row id column for source.
                    chunk = match source_desc.source.as_ref() {
                        SourceImpl::Connector(_) => {
                            self.refill_row_id_column(chunk, true, row_id_index).await
                        }
                        SourceImpl::Table(_) => {
                            self.refill_row_id_column(chunk, false, row_id_index).await
                        }
                    };

                    self.metrics
                        .source_output_row_count
                        .with_label_values(&[self.source_identify.as_str()])
                        .inc_by(chunk.cardinality() as u64);
                    yield Message::Chunk(chunk);
                }
            }
        }

        // The source executor should only be stopped by the actor when finding a `Stop` mutation.
        tracing::error!(
            actor_id = self.ctx.id,
            "source executor exited unexpectedly"
        )
    }

    async fn apply_split_change(
        &mut self,
        source_desc: &SourceDesc,
        stream: &mut SourceReaderStream,
        mapping: &HashMap<ActorId, Vec<SplitImpl>>,
    ) -> StreamExecutorResult<()> {
        if let Some(target_splits) = mapping.get(&self.ctx.id).cloned() {
            if let Some(target_state) = self.get_diff(Some(target_splits)).await? {
                self.replace_stream_reader_with_target_state(source_desc, stream, target_state)
                    .await?;
            }
        }

        Ok(())
    }

    async fn replace_stream_reader_with_target_state(
        &mut self,
        source_desc: &SourceDesc,
        stream: &mut SourceReaderStream,
        target_state: Vec<SplitImpl>,
    ) -> StreamExecutorResult<()> {
        tracing::info!(
            "actor {:?} apply source split change to {:?}",
            self.ctx.id,
            target_state
        );

        // Replace the source reader with a new one of the new state.
        let reader = self
            .build_stream_source_reader(source_desc, Some(target_state.clone()))
            .await?;
        stream.replace_source_stream(reader);

        self.stream_source_splits = target_state;

        Ok(())
    }
}

impl<S: StateStore> Executor for SourceExecutor<S> {
    fn execute(self: Box<Self>) -> BoxedMessageStream {
        self.into_stream().boxed()
    }

    fn schema(&self) -> &Schema {
        &self.schema
    }

    fn pk_indices(&self) -> PkIndicesRef<'_> {
        &self.pk_indices
    }

    fn identity(&self) -> &str {
        self.identity.as_str()
    }
}

impl<S: StateStore> Debug for SourceExecutor<S> {
    fn fmt(&self, f: &mut Formatter<'_>) -> std::fmt::Result {
        f.debug_struct("SourceExecutor")
            .field("source_id", &self.source_id)
            .field("column_ids", &self.column_ids)
            .field("pk_indices", &self.pk_indices)
            .finish()
    }
}

#[cfg(test)]
mod tests {
    use std::sync::Arc;
    use std::time::Duration;

    use bytes::Bytes;
    use futures::StreamExt;
    use maplit::{convert_args, hashmap};
    use risingwave_common::array::stream_chunk::StreamChunkTestExt;
    use risingwave_common::array::StreamChunk;
    use risingwave_common::catalog::{Field, Schema};
    use risingwave_common::types::DataType;
    use risingwave_common::util::epoch::EpochPair;
    use risingwave_common::util::sort_util::{OrderPair, OrderType};
    use risingwave_connector::source::datagen::DatagenSplit;
    use risingwave_pb::catalog::{ColumnIndex as ProstColumnIndex, StreamSourceInfo};
    use risingwave_pb::data::data_type::TypeName;
    use risingwave_pb::data::DataType as ProstDataType;
    use risingwave_pb::plan_common::{
        ColumnCatalog as ProstColumnCatalog, ColumnDesc as ProstColumnDesc,
        RowFormatType as ProstRowFormatType,
    };
    use risingwave_pb::stream_plan::source_node::Info as ProstSourceInfo;
    use risingwave_source::table_test_utils::create_table_info;
    use risingwave_source::*;
    use risingwave_storage::memory::MemoryStateStore;
    use tokio::sync::mpsc::unbounded_channel;

    use super::*;

    #[tokio::test]
    async fn test_table_source() {
        let table_id = TableId::default();

        let schema = Schema {
            fields: vec![
                Field::unnamed(DataType::Int64),
                Field::unnamed(DataType::Int32),
                Field::unnamed(DataType::Varchar),
            ],
        };
        let row_id_index = Some(0);
        let pk_column_ids = vec![0];
        let info = create_table_info(&schema, row_id_index, pk_column_ids);
        let source_manager: SourceManagerRef = Arc::new(MemSourceManager::default());
        let source_builder = SourceDescBuilder::new(table_id, &info, &source_manager);
        let source_desc = source_builder.build().await.unwrap();

        let chunk1 = StreamChunk::from_pretty(
            " I i T
            U+ 1 1 foo
            U+ 2 2 bar
            U+ 3 3 baz",
        );
        let chunk2 = StreamChunk::from_pretty(
            " I i T
            U+ 4 4 hello
            U+ 5 5 .
            U+ 6 6 world",
        );

        let column_ids = vec![0, 1, 2].into_iter().map(ColumnId::from).collect();
        let pk_indices = vec![0];

        let (barrier_sender, barrier_receiver) = unbounded_channel();
        let state_table = SourceStateTableHandler::from_table_catalog(
            &default_source_internal_table(0x2333),
            MemoryStateStore::new(),
        );
        let vnodes = Bitmap::from_bytes(Bytes::from_static(&[0b11111111]));

        let executor = SourceExecutor::new(
            ActorContext::create(0x3f3f3f),
            source_builder,
            table_id,
            vnodes,
            state_table,
            column_ids,
            schema,
            pk_indices,
            barrier_receiver,
            1,
            1,
            "SourceExecutor".to_string(),
            Arc::new(StreamingMetrics::new(prometheus::Registry::new())),
            u64::MAX,
        )
        .unwrap();
        let mut executor = Box::new(executor).execute();

        let write_chunk = |chunk: StreamChunk| {
            let table_source = source_desc.source.as_table().unwrap();
            table_source.write_chunk(chunk).unwrap();
        };

        barrier_sender.send(Barrier::new_test_barrier(1)).unwrap();

        let msg = executor.next().await.unwrap().unwrap();
        assert_eq!(
            msg.into_barrier().unwrap().epoch,
            EpochPair::new_test_epoch(1)
        );

        // Write 1st chunk
        write_chunk(chunk1);

        let msg = executor.next().await.unwrap().unwrap();
        assert_eq!(
            msg.into_chunk().unwrap(),
            StreamChunk::from_pretty(
                "  I i T
                U+ 1 1 foo
                U+ 2 2 bar
                U+ 3 3 baz",
            )
        );

        // Write 2nd chunk
        write_chunk(chunk2);

        let msg = executor.next().await.unwrap().unwrap();
        assert_eq!(
            msg.into_chunk().unwrap(),
            StreamChunk::from_pretty(
                " I i T
                U+ 4 4 hello
                U+ 5 5 .
                U+ 6 6 world",
            )
        );
    }

    #[tokio::test]
    async fn test_table_dropped() {
        let table_id = TableId::default();

        let schema = Schema {
            fields: vec![
                Field::unnamed(DataType::Int64),
                Field::unnamed(DataType::Int32),
                Field::unnamed(DataType::Varchar),
            ],
        };
        let row_id_index = Some(0);
        let pk_column_ids = vec![0];
        let info = create_table_info(&schema, row_id_index, pk_column_ids);
        let source_manager: SourceManagerRef = Arc::new(MemSourceManager::default());
        let source_builder = SourceDescBuilder::new(table_id, &info, &source_manager);
        let source_desc = source_builder.build().await.unwrap();

        // Prepare test data chunks
        let chunk = StreamChunk::from_pretty(
            " I i T
            + 0 1 foo
            + 0 2 bar
            + 0 3 baz",
        );

        let column_ids = vec![0.into(), 1.into(), 2.into()];
        let pk_indices = vec![0];

        let (barrier_sender, barrier_receiver) = unbounded_channel();
        let state_table = SourceStateTableHandler::from_table_catalog(
            &default_source_internal_table(0x2333),
            MemoryStateStore::new(),
        );

        let vnodes = Bitmap::from_bytes(Bytes::from_static(&[0b11111111]));
        let executor = SourceExecutor::new(
            ActorContext::create(0x3f3f3f),
            source_builder,
            table_id,
            vnodes,
            state_table,
            column_ids,
            schema,
            pk_indices,
            barrier_receiver,
            1,
            1,
            "SourceExecutor".to_string(),
            Arc::new(StreamingMetrics::unused()),
            u64::MAX,
        )
        .unwrap();
        let mut executor = Box::new(executor).execute();

        let write_chunk = |chunk: StreamChunk| {
            let table_source = source_desc.source.as_table().unwrap();
            table_source.write_chunk(chunk).unwrap();
        };

        barrier_sender
            .send(Barrier::new_test_barrier(1).with_stop())
            .unwrap();
        executor.next().await.unwrap().unwrap();

        write_chunk(chunk.clone());
        executor.next().await.unwrap().unwrap();
        write_chunk(chunk);
    }

    fn mock_stream_source_info() -> StreamSourceInfo {
        let properties = convert_args!(hashmap!(
            "connector" => "datagen",
            "fields.v1.min" => "1",
            "fields.v1.max" => "1000",
            "fields.v1.seed" => "12345",
        ));

        let columns = vec![
            ProstColumnCatalog {
                column_desc: Some(ProstColumnDesc {
                    column_type: Some(ProstDataType {
                        type_name: TypeName::Int64 as i32,
                        ..Default::default()
                    }),
                    column_id: 0,
                    ..Default::default()
                }),
                is_hidden: false,
            },
            ProstColumnCatalog {
                column_desc: Some(ProstColumnDesc {
                    column_type: Some(ProstDataType {
                        type_name: TypeName::Int32 as i32,
                        ..Default::default()
                    }),
                    column_id: 1,
                    name: "v1".to_string(),
                    ..Default::default()
                }),
                is_hidden: false,
            },
        ];

        StreamSourceInfo {
            properties,
            row_format: ProstRowFormatType::Json as i32,
            row_schema_location: "".to_string(),
            row_id_index: Some(ProstColumnIndex { index: 0 }),
            columns,
            pk_column_ids: vec![0],
        }
    }

    trait StreamChunkExt {
        fn drop_row_id(self) -> Self;
    }

    impl StreamChunkExt for StreamChunk {
        fn drop_row_id(self) -> StreamChunk {
            let (ops, mut columns, bitmap) = self.into_inner();
            columns.remove(0);
            StreamChunk::new(ops, columns, bitmap)
        }
    }

    #[tokio::test]
    async fn test_split_change_mutation() {
        let stream_source_info = mock_stream_source_info();
        let source_table_id = TableId::default();
        let source_manager: SourceManagerRef = Arc::new(MemSourceManager::default());

        let get_schema = |column_ids: &[ColumnId], source_desc: &SourceDesc| {
            let mut fields = Vec::with_capacity(column_ids.len());
            for &column_id in column_ids {
                let column_desc = source_desc
                    .columns
                    .iter()
                    .find(|c| c.column_id == column_id)
                    .unwrap();
                fields.push(Field::unnamed(column_desc.data_type.clone()));
            }
            Schema::new(fields)
        };

        let source_builder = SourceDescBuilder::new(
            source_table_id,
            &ProstSourceInfo::StreamSource(stream_source_info),
            &source_manager,
        );
        let source_desc = source_builder.clone().build().await.unwrap();
        let mem_state_store = MemoryStateStore::new();

        let column_ids = vec![ColumnId::from(0), ColumnId::from(1)];
        let schema = get_schema(&column_ids, &source_desc);
        let pk_indices = vec![0_usize];
        let (barrier_tx, barrier_rx) = unbounded_channel::<Barrier>();
        let vnodes = Bitmap::from_bytes(Bytes::from_static(&[0b11111111]));
        let mut source_state_handler = SourceStateTableHandler::from_table_catalog(
            &default_source_internal_table(0x2333),
            mem_state_store.clone(),
        );

        let source_exec = SourceExecutor::new(
            ActorContext::create(0),
            source_builder,
            source_table_id,
            vnodes,
            source_state_handler.clone(),
            column_ids.clone(),
            schema,
            pk_indices,
            barrier_rx,
            1,
            1,
            "SourceExecutor".to_string(),
            Arc::new(StreamingMetrics::unused()),
            u64::MAX,
        )
        .unwrap();

        let mut materialize = MaterializeExecutor::for_test(
            Box::new(source_exec),
            mem_state_store.clone(),
            TableId::from(0x2333),
            vec![OrderPair::new(0, OrderType::Ascending)],
            column_ids.clone(),
            2,
        )
        .boxed()
        .execute();

        let init_barrier = Barrier::new_test_barrier(1).with_mutation(Mutation::Add {
            adds: HashMap::new(),
            splits: hashmap! {
                ActorId::default() => vec![
                    SplitImpl::Datagen(DatagenSplit {
                        split_index: 0,
                        split_num: 3,
                        start_offset: None,
                    }),
                ],
            },
        });
        barrier_tx.send(init_barrier).unwrap();

        (materialize.next().await.unwrap().unwrap())
            .into_barrier()
            .unwrap();

        let mut ready_chunks = materialize.ready_chunks(10);
        let chunks = (ready_chunks.next().await.unwrap())
            .into_iter()
            .map(|msg| msg.unwrap().into_chunk().unwrap())
            .collect();
        let chunk_1 = StreamChunk::concat(chunks).drop_row_id();
        assert_eq!(
            chunk_1,
            StreamChunk::from_pretty(
                " i
                + 533
                + 833
                + 738
                + 344",
            )
        );

        let new_assignments = vec![
            SplitImpl::Datagen(DatagenSplit {
                split_index: 0,
                split_num: 3,
                start_offset: None,
            }),
            SplitImpl::Datagen(DatagenSplit {
                split_index: 1,
                split_num: 3,
                start_offset: None,
            }),
        ];

        let change_split_mutation =
            Barrier::new_test_barrier(2).with_mutation(Mutation::SourceChangeSplit(hashmap! {
                ActorId::default() => new_assignments.clone()
            }));

        barrier_tx.send(change_split_mutation).unwrap();

        let _ = ready_chunks.next().await.unwrap(); // barrier

        // there must exist state for new add partition
        source_state_handler.init_epoch(EpochPair::new_test_epoch(2));
        source_state_handler
            .get(new_assignments[1].id())
            .await
            .unwrap()
            .unwrap();

        tokio::time::sleep(Duration::from_millis(100)).await;
        let chunks = (ready_chunks.next().await.unwrap())
            .into_iter()
            .map(|msg| msg.unwrap().into_chunk().unwrap())
            .collect();
        let chunk_2 = StreamChunk::concat(chunks).drop_row_id().sort_rows();
        assert_eq!(
            chunk_2,
            // mixed from datagen split 0 and 1
            StreamChunk::from_pretty(
                " i
                + 29
                + 201
                + 344
                + 425
                + 525
                + 533
                + 833",
            )
        );

        let barrier = Barrier::new_test_barrier(3).with_mutation(Mutation::Pause);
        barrier_tx.send(barrier).unwrap();

        let barrier = Barrier::new_test_barrier(4).with_mutation(Mutation::Resume);
        barrier_tx.send(barrier).unwrap();
    }
}<|MERGE_RESOLUTION|>--- conflicted
+++ resolved
@@ -148,26 +148,6 @@
         builder.finish().into()
     }
 
-<<<<<<< HEAD
-    async fn refill_row_id_column(&mut self, chunk: StreamChunk, append_only: bool) -> StreamChunk {
-        let row_id_index = self.source_desc.row_id_index;
-
-        // if row_id_index is None, pk is not row_id, so no need to gen row_id and refill chunk
-        if let Some(row_id_index) = row_id_index {
-            let row_id_column_id = self.source_desc.columns[row_id_index].column_id;
-            if let Some(idx) = self
-                .column_ids
-                .iter()
-                .position(|column_id| *column_id == row_id_column_id)
-            {
-                let (ops, mut columns, bitmap) = chunk.into_inner();
-                if append_only {
-                    columns[idx] = self.gen_row_id_column(columns[idx].array().len()).await;
-                } else {
-                    columns[idx] = self.gen_row_id_column_by_op(&columns[idx], &ops).await;
-                }
-                return StreamChunk::new(ops, columns, bitmap);
-=======
     async fn refill_row_id_column(
         &mut self,
         chunk: StreamChunk,
@@ -180,7 +160,6 @@
                 columns[idx] = self.gen_row_id_column(columns[idx].array().len()).await;
             } else {
                 columns[idx] = self.gen_row_id_column_by_op(&columns[idx], &ops).await;
->>>>>>> 0f0e6c5e
             }
             StreamChunk::new(ops, columns, bitmap)
         } else {
@@ -255,13 +234,8 @@
                 .stream_reader(
                     state,
                     self.column_ids.clone(),
-<<<<<<< HEAD
-                    self.source_desc.metrics.clone(),
+                    source_desc.metrics.clone(),
                     SourceContext::new(self.ctx.id, self.source_id),
-=======
-                    source_desc.metrics.clone(),
-                    SourceContext::new(self.ctx.id as u32, self.source_id),
->>>>>>> 0f0e6c5e
                 )
                 .await
                 .map_err(StreamExecutorError::connector_error)?
