// Copyright 2022 Singularity Data
//
// Licensed under the Apache License, Version 2.0 (the "License");
// you may not use this file except in compliance with the License.
// You may obtain a copy of the License at
//
// http://www.apache.org/licenses/LICENSE-2.0
//
// Unless required by applicable law or agreed to in writing, software
// distributed under the License is distributed on an "AS IS" BASIS,
// WITHOUT WARRANTIES OR CONDITIONS OF ANY KIND, either express or implied.
// See the License for the specific language governing permissions and
// limitations under the License.

use std::sync::Arc;

use risingwave_common::config::StreamingConfig;
use risingwave_common::util::addr::HostAddr;
use risingwave_source::{TableSourceManager, TableSourceManagerRef};
use risingwave_storage::StateStoreImpl;

pub(crate) type WorkerNodeId = u32;

/// The global environment for task execution.
/// The instance will be shared by every task.
#[derive(Clone, Debug)]
pub struct StreamEnvironment {
    /// Endpoint the stream manager listens on.
    server_addr: HostAddr,

    /// Reference to the source manager.
    source_manager: TableSourceManagerRef,

    /// Streaming related configurations.
    config: Arc<StreamingConfig>,

    /// Current worker node id.
    worker_id: WorkerNodeId,

    /// State store for table scanning.
    state_store: StateStoreImpl,
}

impl StreamEnvironment {
    pub fn new(
        source_manager: TableSourceManagerRef,
        server_addr: HostAddr,
        config: Arc<StreamingConfig>,
        worker_id: WorkerNodeId,
        state_store: StateStoreImpl,
    ) -> Self {
        StreamEnvironment {
            server_addr,
            source_manager,
            config,
            worker_id,
            state_store,
        }
    }

    // Create an instance for testing purpose.
    #[cfg(test)]
    pub fn for_test() -> Self {
        use risingwave_storage::monitor::StateStoreMetrics;
        StreamEnvironment {
            server_addr: "127.0.0.1:5688".parse().unwrap(),
            source_manager: Arc::new(TableSourceManager::default()),
            config: Arc::new(StreamingConfig::default()),
            worker_id: WorkerNodeId::default(),
            state_store: StateStoreImpl::shared_in_memory_store(Arc::new(
                StateStoreMetrics::unused(),
            )),
        }
    }

    pub fn server_address(&self) -> &HostAddr {
        &self.server_addr
    }

<<<<<<< HEAD
    pub fn source_manager(&self) -> &dyn SourceManager {
=======
    #[expect(clippy::explicit_auto_deref)]
    pub fn source_manager(&self) -> &TableSourceManager {
>>>>>>> db7e33f8
        &*self.source_manager
    }

    pub fn source_manager_ref(&self) -> TableSourceManagerRef {
        self.source_manager.clone()
    }

    pub fn config(&self) -> &StreamingConfig {
        self.config.as_ref()
    }

    pub fn worker_id(&self) -> WorkerNodeId {
        self.worker_id
    }

    pub fn state_store(&self) -> StateStoreImpl {
        self.state_store.clone()
    }
}<|MERGE_RESOLUTION|>--- conflicted
+++ resolved
@@ -77,12 +77,7 @@
         &self.server_addr
     }
 
-<<<<<<< HEAD
-    pub fn source_manager(&self) -> &dyn SourceManager {
-=======
-    #[expect(clippy::explicit_auto_deref)]
     pub fn source_manager(&self) -> &TableSourceManager {
->>>>>>> db7e33f8
         &*self.source_manager
     }
 
