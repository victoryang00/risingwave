// Copyright 2022 Singularity Data
//
// Licensed under the Apache License, Version 2.0 (the "License");
// you may not use this file except in compliance with the License.
// You may obtain a copy of the License at
//
// http://www.apache.org/licenses/LICENSE-2.0
//
// Unless required by applicable law or agreed to in writing, software
// distributed under the License is distributed on an "AS IS" BASIS,
// WITHOUT WARRANTIES OR CONDITIONS OF ANY KIND, either express or implied.
// See the License for the specific language governing permissions and
// limitations under the License.

use std::collections::HashMap;
use std::fmt::{Debug, Formatter};
use std::sync::Arc;
use std::time::Duration;

use futures::{Future, TryFutureExt};
use itertools::Itertools;
use rdkafka::error::{KafkaError, KafkaResult};
use rdkafka::message::ToBytes;
use rdkafka::producer::{BaseRecord, DefaultProducerContext, Producer, ThreadedProducer};
use rdkafka::types::RDKafkaErrorCode;
use rdkafka::ClientConfig;
use risingwave_common::array::{ArrayResult, Op, RowRef, StreamChunk};
use risingwave_common::catalog::{Field, Schema};
use risingwave_common::types::{DataType, DatumRef, ScalarRefImpl};
use serde::Deserialize;
use serde_json::{json, Map, Value};
use tokio::task;

use super::{Sink, SinkError};
use crate::sink::Result;

pub const KAFKA_SINK: &str = "kafka";

#[derive(Debug, Clone, Deserialize)]
pub struct KafkaConfig {
    #[serde(rename = "kafka.brokers")]
    pub brokers: String,

    #[serde(rename = "kafka.topic")]
    pub topic: String,

    // Optional. If not specified, the default value is None and messages are sent to random
    // partition. if we want to guarantee exactly once delivery, we need to specify the
    // partition number. The partition number should set by meta.
    pub partition: Option<i32>,

    #[serde(rename = "sink.type")]
    pub sink_type: String, // accept "append_only" or "debezium"

    pub identifier: String,

    pub timeout: Duration,
    pub max_retry_num: i32,
    pub retry_interval: Duration,
}

impl KafkaConfig {
    pub fn from_hashmap(values: HashMap<String, String>) -> Result<Self> {
        let brokers = values
            .get("kafka.brokers")
            .expect("kafka.brokers must be set");
        let identifier = values
            .get("identifier")
            .expect("kafka.identifier must be set");
        let sink_type = values.get("sink.type").expect("sink.type must be set");
        if sink_type != "append_only" && sink_type != "debezium" {
            return Err(SinkError::Config(
                "sink.type must be set to \"append_only\" or \"debezium\"".to_string(),
            ));
        }

        let topic = values.get("kafka.topic").expect("kafka.topic must be set");

        Ok(KafkaConfig {
            brokers: brokers.to_string(),
            topic: topic.to_string(),
            identifier: identifier.to_owned(),
            partition: None,
            timeout: Duration::from_secs(5), // default timeout is 5 seconds
            max_retry_num: 3,                // default max retry num is 3
            retry_interval: Duration::from_millis(100), // default retry interval is 100ms
            sink_type: sink_type.to_string(),
        })
    }
}

#[derive(Debug, Clone, PartialEq, enum_as_inner::EnumAsInner)]
enum KafkaSinkState {
    Init,
<<<<<<< HEAD
=======
    // State running with epoch.
>>>>>>> a373188d
    Running(u64),
}

pub struct KafkaSink {
    pub config: KafkaConfig,
    pub conductor: KafkaTransactionConductor,
<<<<<<< HEAD
    latest_success_epoch: KafkaSinkState,
=======
    state: KafkaSinkState,
>>>>>>> a373188d
    in_transaction_epoch: Option<u64>,
}

impl KafkaSink {
    pub fn new(config: KafkaConfig) -> Result<Self> {
        Ok(KafkaSink {
            config: config.clone(),
            conductor: KafkaTransactionConductor::new(config)?,
            in_transaction_epoch: None,
<<<<<<< HEAD
            latest_success_epoch: KafkaSinkState::Init,
=======
            state: KafkaSinkState::Init,
>>>>>>> a373188d
        })
    }

    // any error should report to upper level and requires revert to previous epoch.
    pub async fn do_with_retry<F, FutKR, T>(&self, f: F) -> KafkaResult<T>
    where
        F: Fn(KafkaTransactionConductor) -> FutKR,
        FutKR: Future<Output = KafkaResult<T>>,
    {
        let conductor = self.conductor.clone();
        let mut err_placeholder = KafkaError::Canceled;
        for _ in 0..self.config.max_retry_num {
            match f(conductor.clone()).await {
                Ok(res) => {
                    return Ok(res);
                }
                Err(e) => {
                    err_placeholder = e;
                }
            }
            // a back off policy
            tokio::time::sleep(self.config.retry_interval).await;
        }

        Err(err_placeholder)
    }

    async fn send<'a, K, P>(&'a self, mut record: BaseRecord<'a, K, P>) -> KafkaResult<()>
    where
        K: ToBytes + ?Sized,
        P: ToBytes + ?Sized,
    {
        let mut err_placeholder = KafkaError::Canceled;

        for _ in 0..self.config.max_retry_num {
            match self.conductor.send(record).await {
                Ok(()) => {
                    return Ok(());
                }
                Err((e, rec)) => {
                    err_placeholder = e;
                    record = rec;
                    if let KafkaError::MessageProduction(RDKafkaErrorCode::QueueFull) =
                        err_placeholder
                    {
                        // if the queue is full, we need to wait for some time and retry.
                        tokio::time::sleep(self.config.retry_interval).await;
                        continue;
                    } else {
                        return Err(err_placeholder);
                    }
                }
            }
        }
        Err(err_placeholder)
    }

    fn gen_message_key(&self) -> String {
        format!(
            "{}-{}",
            self.config.identifier,
            self.in_transaction_epoch.unwrap()
        )
    }

    async fn append_only(&self, chunk: StreamChunk, schema: &Schema) -> Result<()> {
        for (op, row) in chunk.rows() {
            if op == Op::Insert {
                let record = Value::Object(record_to_json(row, schema.fields.clone())?).to_string();
                self.send(
                    BaseRecord::to(self.config.topic.as_str())
                        .key(self.gen_message_key().as_bytes())
                        .payload(record.as_bytes()),
                )
                .await?;
            }
        }
        Ok(())
    }
}

#[async_trait::async_trait]
impl Sink for KafkaSink {
    async fn write_batch(&mut self, chunk: StreamChunk, schema: &Schema) -> Result<()> {
        // when sinking the snapshot, it is required to begin epoch 0 for transaction
<<<<<<< HEAD
        if let (KafkaSinkState::Running(epoch), in_txn_epoch) = (&self.latest_success_epoch, &self.in_transaction_epoch.unwrap()) && in_txn_epoch <= epoch {
=======
        if let (KafkaSinkState::Running(epoch), in_txn_epoch) = (&self.state, &self.in_transaction_epoch.unwrap()) && in_txn_epoch <= epoch {
>>>>>>> a373188d
            return Ok(())
        }
        if self.config.sink_type.as_str() == "append_only" {
            self.append_only(chunk, schema).await
        } else if self.config.sink_type.as_str() == "debezium" {
            todo!()
        } else {
            unreachable!()
        }
    }

    //  Note that epoch 0 is reserved for initializing, so we should not use epoch 0 for
    // transaction.
    async fn begin_epoch(&mut self, epoch: u64) -> Result<()> {
        self.in_transaction_epoch = Some(epoch);
<<<<<<< HEAD
        if self.latest_success_epoch == KafkaSinkState::Init {
=======
        if self.state == KafkaSinkState::Init {
>>>>>>> a373188d
            self.do_with_retry(|conductor| conductor.init_transaction())
                .await
                .map_err(SinkError::Kafka)?;
            tracing::debug!("init transaction");
        }

        self.do_with_retry(|conductor| conductor.start_transaction())
            .await
            .map_err(SinkError::Kafka)?;
        tracing::debug!("begin epoch {:?}", epoch);
        Ok(())
    }

    async fn commit(&mut self) -> Result<()> {
        self.do_with_retry(|conductor| conductor.flush()) // flush before commit
            .await
            .map_err(SinkError::Kafka)?;

        self.do_with_retry(|conductor| conductor.commit_transaction())
            .await
            .map_err(SinkError::Kafka)?;
        if let Some(epoch) = self.in_transaction_epoch.take() {
<<<<<<< HEAD
            self.latest_success_epoch = KafkaSinkState::Running(epoch);
=======
            self.state = KafkaSinkState::Running(epoch);
>>>>>>> a373188d
        } else {
            tracing::error!(
                "commit without begin_epoch, last success epoch {:?}",
                self.state
            );
            return Err(SinkError::Kafka(KafkaError::Canceled));
        }
<<<<<<< HEAD
        tracing::debug!("commit epoch {:?}", self.latest_success_epoch);
=======
        tracing::debug!("commit epoch {:?}", self.state);
>>>>>>> a373188d
        Ok(())
    }

    async fn abort(&mut self) -> Result<()> {
        self.do_with_retry(|conductor| conductor.abort_transaction())
            .await
            .map_err(SinkError::Kafka)?;
        tracing::debug!("abort epoch {:?}", self.in_transaction_epoch);
        self.in_transaction_epoch = None;
        Ok(())
    }
}

impl Debug for KafkaSink {
    fn fmt(&self, _f: &mut Formatter<'_>) -> std::fmt::Result {
        unimplemented!();
    }
}

fn datum_to_json_object(field: &Field, datum: DatumRef) -> ArrayResult<Value> {
    let scalar_ref = match datum {
        None => return Ok(Value::Null),
        Some(datum) => datum,
    };

    let data_type = field.data_type();

    let value = match (data_type, scalar_ref) {
        (DataType::Boolean, ScalarRefImpl::Bool(v)) => {
            json!(v)
        }
        (DataType::Int16, ScalarRefImpl::Int16(v)) => {
            json!(v)
        }
        (DataType::Int32, ScalarRefImpl::Int32(v)) => {
            json!(v)
        }
        (DataType::Int64, ScalarRefImpl::Int64(v)) => {
            json!(v)
        }
        (DataType::Float32, ScalarRefImpl::Float32(v)) => {
            json!(f32::from(v))
        }
        (DataType::Float64, ScalarRefImpl::Float64(v)) => {
            json!(f64::from(v))
        }
        (DataType::Varchar, ScalarRefImpl::Utf8(v)) => {
            json!(v)
        }
        (DataType::Decimal, ScalarRefImpl::Decimal(v)) => {
            // fixme
            json!(v.to_string())
        }
        (DataType::Time, ScalarRefImpl::NaiveTime(_v)) => {
            unimplemented!()
        }
        (DataType::List { .. }, ScalarRefImpl::List(list_ref)) => {
            let mut vec = Vec::with_capacity(field.sub_fields.len());
            for (sub_datum_ref, sub_field) in list_ref
                .values_ref()
                .into_iter()
                .zip_eq(field.sub_fields.iter())
            {
                let value = datum_to_json_object(sub_field, sub_datum_ref)?;
                vec.push(value);
            }
            json!(vec)
        }
        (DataType::Struct { .. }, ScalarRefImpl::Struct(struct_ref)) => {
            let mut map = Map::with_capacity(field.sub_fields.len());
            for (sub_datum_ref, sub_field) in struct_ref
                .fields_ref()
                .into_iter()
                .zip_eq(field.sub_fields.iter())
            {
                let value = datum_to_json_object(sub_field, sub_datum_ref)?;
                map.insert(sub_field.name.clone(), value);
            }
            json!(map)
        }
        _ => unimplemented!(),
    };

    Ok(value)
}

fn record_to_json(row: RowRef, schema: Vec<Field>) -> Result<Map<String, Value>> {
    let mut mappings = Map::with_capacity(schema.len());
    for (field, datum_ref) in schema.iter().zip_eq(row.values()) {
        let key = field.name.clone();
        let value = datum_to_json_object(field, datum_ref)
            .map_err(|e| SinkError::JsonParse(e.to_string()))?;
        mappings.insert(key, value);
    }
    Ok(mappings)
}

pub fn chunk_to_json(chunk: StreamChunk, schema: &Schema) -> Result<Vec<String>> {
    let mut records: Vec<String> = Vec::with_capacity(chunk.capacity());
    for (_, row) in chunk.rows() {
        let record = Value::Object(record_to_json(row, schema.fields.clone())?);
        records.push(record.to_string());
    }

    Ok(records)
}

/// the struct conducts all transactions with Kafka
#[derive(Clone)]
pub struct KafkaTransactionConductor {
    pub properties: KafkaConfig,
    pub inner: Arc<ThreadedProducer<DefaultProducerContext>>,
    in_transaction: bool,
}

impl KafkaTransactionConductor {
    fn new(config: KafkaConfig) -> Result<Self> {
        let inner = ClientConfig::new()
            .set("bootstrap.servers", config.brokers.as_str())
            .set("message.timeout.ms", "5000")
            .set("transactional.id", config.identifier.as_str()) // required by kafka transaction
            .create_with_context(DefaultProducerContext)
            .expect("Producer creation error");

        Ok(KafkaTransactionConductor {
            properties: config,
            inner: Arc::new(inner),
            in_transaction: false,
        })
    }

    fn init_transaction(&self) -> impl Future<Output = KafkaResult<()>> {
        let inner = self.inner.clone();
        let timeout = self.properties.timeout;
        task::spawn_blocking(move || inner.init_transactions(timeout))
            .unwrap_or_else(|_| Err(KafkaError::Canceled))
    }

    fn start_transaction(&self) -> impl Future<Output = KafkaResult<()>> {
        let inner = Arc::clone(&self.inner);
        task::spawn_blocking(move || inner.begin_transaction())
            .unwrap_or_else(|_| Err(KafkaError::Canceled))
    }

    fn commit_transaction(&self) -> impl Future<Output = KafkaResult<()>> {
        let inner = Arc::clone(&self.inner);
        let timeout = self.properties.timeout;
        task::spawn_blocking(move || inner.commit_transaction(timeout))
            .unwrap_or_else(|_| Err(KafkaError::Canceled))
    }

    fn abort_transaction(&self) -> impl Future<Output = KafkaResult<()>> {
        let inner = Arc::clone(&self.inner);
        let timeout = self.properties.timeout;
        task::spawn_blocking(move || inner.abort_transaction(timeout))
            .unwrap_or_else(|_| Err(KafkaError::Canceled))
    }

    fn flush(&self) -> impl Future<Output = KafkaResult<()>> {
        let inner = Arc::clone(&self.inner);
        let timeout = self.properties.timeout;
        task::spawn_blocking(move || inner.flush(timeout))
            .map_ok(|_| KafkaResult::Ok(()))
            .unwrap_or_else(|_| Err(KafkaError::Canceled))
    }

    #[expect(clippy::unused_async)]
    async fn send<'a, K, P>(
        &'a self,
        record: BaseRecord<'a, K, P>,
    ) -> core::result::Result<(), (KafkaError, BaseRecord<'a, K, P>)>
    where
        K: ToBytes + ?Sized,
        P: ToBytes + ?Sized,
    {
        self.inner.send(record)
    }
}

mod test {
    #[allow(unused_imports)]
    use maplit::hashmap;
    #[allow(unused_imports)]
    use risingwave_common::types::OrderedF32;
    #[allow(unused_imports)]
    use risingwave_common::{
        array,
        array::{
            column::Column, ArrayBuilder, ArrayImpl, F32Array, F32ArrayBuilder, I32Array,
            I32ArrayBuilder, StructArray,
        },
    };

    #[allow(unused_imports)]
    use super::*;

    #[ignore]
    #[tokio::test]
    async fn test_kafka_producer() -> Result<()> {
        let properties = hashmap! {
            "kafka.brokers".to_string() => "localhost:29092".to_string(),
            "identifier".to_string() => "test_sink_1".to_string(),
            "sink.type".to_string() => "append_only".to_string(),
            "kafka.topic".to_string() => "test_topic".to_string(),
        };
        let kafka_config = KafkaConfig::from_hashmap(properties)?;
        let mut sink = KafkaSink::new(kafka_config.clone()).unwrap();

        for i in 0..10 {
            let mut fail_flag = false;
            sink.begin_epoch(i).await?;
            for i in 0..100 {
                match sink
                    .send(
                        BaseRecord::to(kafka_config.topic.as_str())
                            .payload(format!("value-{}", i).as_bytes())
                            .key(sink.gen_message_key().as_bytes()),
                    )
                    .await
                {
                    Ok(_) => {}
                    Err(e) => {
                        fail_flag = true;
                        println!("{:?}", e);
                        sink.abort().await?;
                    }
                };
            }
            if !fail_flag {
                sink.commit().await?;
                println!("commit success");
            }
        }

        Ok(())
    }

    #[test]
    fn test_chunk_to_json() -> Result<()> {
        let mut column_i32_builder = I32ArrayBuilder::new(10);
        for i in 0..10 {
            column_i32_builder.append(Some(i)).unwrap();
        }
        let column_i32 = Column::new(Arc::new(ArrayImpl::from(
            column_i32_builder.finish().unwrap(),
        )));
        let mut column_f32_builder = F32ArrayBuilder::new(10);
        for i in 0..10 {
            column_f32_builder
                .append(Some(OrderedF32::from(i as f32)))
                .unwrap();
        }
        let column_f32 = Column::new(Arc::new(ArrayImpl::from(
            column_f32_builder.finish().unwrap(),
        )));

        let column_struct = Column::new(Arc::new(ArrayImpl::from(
            StructArray::from_slices(
                &[true, true, true, true, true, true, true, true, true, true],
                vec![
                    array! { I32Array, [Some(1), Some(2), Some(3), Some(4), Some(5), Some(6), Some(7), Some(8), Some(9), Some(10)] }.into(),
                    array! { F32Array, [Some(1.0), Some(2.0), Some(3.0), Some(4.0), Some(5.0), Some(6.0), Some(7.0), Some(8.0), Some(9.0),Some(10.0)] }.into(),
                ],
                vec![DataType::Int32, DataType::Float32],
            )
            .unwrap(),
        )));
        let ops = vec![
            Op::Insert,
            Op::Insert,
            Op::Insert,
            Op::Insert,
            Op::Insert,
            Op::Insert,
            Op::Insert,
            Op::Insert,
            Op::Insert,
            Op::Insert,
        ];

        let chunk = StreamChunk::new(ops, vec![column_i32, column_f32, column_struct], None);

        let schema = Schema::new(vec![
            Field {
                data_type: DataType::Int32,
                name: "v1".into(),
                sub_fields: vec![],
                type_name: "".into(),
            },
            Field {
                data_type: DataType::Float32,
                name: "v2".into(),
                sub_fields: vec![],
                type_name: "".into(),
            },
            Field {
                data_type: DataType::Struct {
                    fields: Arc::new([DataType::Int32, DataType::Float32]),
                },
                name: "v3".into(),
                sub_fields: vec![
                    Field {
                        data_type: DataType::Int32,
                        name: "v4".into(),
                        sub_fields: vec![],
                        type_name: "".into(),
                    },
                    Field {
                        data_type: DataType::Float32,
                        name: "v5".into(),
                        sub_fields: vec![],
                        type_name: "".into(),
                    },
                ],
                type_name: "".into(),
            },
        ]);

        let json_chunk = chunk_to_json(chunk, &schema).unwrap();
        assert_eq!(
            json_chunk[0].as_str(),
            "{\"v1\":0,\"v2\":0.0,\"v3\":{\"v4\":1,\"v5\":1.0}}"
        );

        Ok(())
    }
}<|MERGE_RESOLUTION|>--- conflicted
+++ resolved
@@ -92,21 +92,14 @@
 #[derive(Debug, Clone, PartialEq, enum_as_inner::EnumAsInner)]
 enum KafkaSinkState {
     Init,
-<<<<<<< HEAD
-=======
     // State running with epoch.
->>>>>>> a373188d
     Running(u64),
 }
 
 pub struct KafkaSink {
     pub config: KafkaConfig,
     pub conductor: KafkaTransactionConductor,
-<<<<<<< HEAD
-    latest_success_epoch: KafkaSinkState,
-=======
     state: KafkaSinkState,
->>>>>>> a373188d
     in_transaction_epoch: Option<u64>,
 }
 
@@ -116,11 +109,7 @@
             config: config.clone(),
             conductor: KafkaTransactionConductor::new(config)?,
             in_transaction_epoch: None,
-<<<<<<< HEAD
-            latest_success_epoch: KafkaSinkState::Init,
-=======
             state: KafkaSinkState::Init,
->>>>>>> a373188d
         })
     }
 
@@ -206,11 +195,7 @@
 impl Sink for KafkaSink {
     async fn write_batch(&mut self, chunk: StreamChunk, schema: &Schema) -> Result<()> {
         // when sinking the snapshot, it is required to begin epoch 0 for transaction
-<<<<<<< HEAD
-        if let (KafkaSinkState::Running(epoch), in_txn_epoch) = (&self.latest_success_epoch, &self.in_transaction_epoch.unwrap()) && in_txn_epoch <= epoch {
-=======
         if let (KafkaSinkState::Running(epoch), in_txn_epoch) = (&self.state, &self.in_transaction_epoch.unwrap()) && in_txn_epoch <= epoch {
->>>>>>> a373188d
             return Ok(())
         }
         if self.config.sink_type.as_str() == "append_only" {
@@ -226,11 +211,7 @@
     // transaction.
     async fn begin_epoch(&mut self, epoch: u64) -> Result<()> {
         self.in_transaction_epoch = Some(epoch);
-<<<<<<< HEAD
-        if self.latest_success_epoch == KafkaSinkState::Init {
-=======
         if self.state == KafkaSinkState::Init {
->>>>>>> a373188d
             self.do_with_retry(|conductor| conductor.init_transaction())
                 .await
                 .map_err(SinkError::Kafka)?;
@@ -253,11 +234,7 @@
             .await
             .map_err(SinkError::Kafka)?;
         if let Some(epoch) = self.in_transaction_epoch.take() {
-<<<<<<< HEAD
-            self.latest_success_epoch = KafkaSinkState::Running(epoch);
-=======
             self.state = KafkaSinkState::Running(epoch);
->>>>>>> a373188d
         } else {
             tracing::error!(
                 "commit without begin_epoch, last success epoch {:?}",
@@ -265,11 +242,7 @@
             );
             return Err(SinkError::Kafka(KafkaError::Canceled));
         }
-<<<<<<< HEAD
-        tracing::debug!("commit epoch {:?}", self.latest_success_epoch);
-=======
         tracing::debug!("commit epoch {:?}", self.state);
->>>>>>> a373188d
         Ok(())
     }
 
