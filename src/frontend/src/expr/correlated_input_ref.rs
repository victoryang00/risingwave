--- conflicted
+++ resolved
@@ -67,11 +67,7 @@
         self.position = Position::Absolute(correlated_id);
     }
 
-<<<<<<< HEAD
-    pub fn get_correlated_id(&self) -> CorrelatedId {
-=======
     pub fn correlated_id(&self) -> CorrelatedId {
->>>>>>> 688ecc84
         match self.position {
             Position::Relative(_) => 0,
             Position::Absolute(correlated_id) => correlated_id,
@@ -93,11 +89,7 @@
     fn fmt(&self, f: &mut fmt::Formatter<'_>) -> fmt::Result {
         f.debug_struct("CorrelatedInputRef")
             .field("index", &self.index)
-<<<<<<< HEAD
-            .field("correlated_id", &self.get_correlated_id())
-=======
             .field("correlated_id", &self.correlated_id())
->>>>>>> 688ecc84
             .finish()
     }
 }