version: "3.9"

services:
  db:
    image: postgres
    environment:
      - POSTGRES_USER=postgres
      - POSTGRES_PASSWORD=postgres
      - POSTGRES_INITDB_ARGS=--encoding=UTF-8 --lc-collate=C --lc-ctype=C
    ports:
      - '5432:5432'
    healthcheck:
      test: [ "CMD-SHELL", "pg_isready -U postgres" ]
      interval: 5s
      timeout: 5s
      retries: 5

  zookeeper:
    image: confluentinc/cp-zookeeper
    ports:
      - "2181:2181"
    environment:
      ZOOKEEPER_CLIENT_PORT: 2181
      ZOOKEEPER_TICK_TIME: 2000
      ZOOKEEPER_SYNC_LIMIT: 2

  kafka:
    image: confluentinc/cp-kafka
    ports:
      - 29092:29092
    depends_on:
      - zookeeper
    environment:
      KAFKA_ZOOKEEPER_CONNECT: zookeeper:2181
      KAFKA_LISTENERS: INTERNAL://0.0.0.0:9092,OUTSIDE://0.0.0.0:29092
      KAFKA_ADVERTISED_LISTENERS: INTERNAL://kafka:9092,OUTSIDE://${HOST_IP}:29092
      KAFKA_LISTENER_SECURITY_PROTOCOL_MAP: INTERNAL:PLAINTEXT,OUTSIDE:PLAINTEXT
      KAFKA_INTER_BROKER_LISTENER_NAME: INTERNAL
    healthcheck:
      test: nc -z ${HOST_IP} 29092 || exit -1
      interval: 5s
      timeout: 10s
      retries: 5

  rw-build-env:
    image: public.ecr.aws/x5u3w5h6/rw-build-env:v20220826
    volumes:
      - ..:/risingwave

  regress-test-env:
    image: public.ecr.aws/x5u3w5h6/rw-build-env:v20220826
    depends_on:
      db:
        condition: service_healthy
    volumes:
      - ..:/risingwave

<<<<<<< HEAD
  sink-build-env:
    image: public.ecr.aws/x5u3w5h6/rw-build-env:v20220729
    depends_on:
      mysql:
        condition: service_healthy
    volumes:
      - ..:/risingwave
    # networks:
    #   nw:
    #     ipv4_address: 172.24.2.1

  mysql:
    image: mysql/mysql-server:8.0
    container_name: mysql
    ports:
      - '23306:3306'
    # volumes:
    #   - ./init:/docker-entrypoint-initdb.d
    environment:
      - MYSQL_ALLOW_EMPTY_PASSWORD=true
      - MYSQL_ROOT_HOST=%
      - MYSQL_DATABASE=test
    healthcheck:
      test: ["CMD", "mysqladmin" ,"ping", "-h", "localhost"]
      timeout: 40s
      retries: 5
    # network_mode: host
    # networks:
    #   nw:
    #     ipv4_address: 172.24.2.2

# networks:
#   nw:
#     driver: bridge
#     ipam:
#         driver: default
#         config:
#             - subnet: "172.24.2.0/16"
=======
  benchmark-env:
    image: public.ecr.aws/x5u3w5h6/rw-build-env:v20220729
    depends_on:
      - kafka
    volumes:
      - ..:/risingwave
>>>>>>> 43794564
<|MERGE_RESOLUTION|>--- conflicted
+++ resolved
@@ -55,7 +55,6 @@
     volumes:
       - ..:/risingwave
 
-<<<<<<< HEAD
   sink-build-env:
     image: public.ecr.aws/x5u3w5h6/rw-build-env:v20220729
     depends_on:
@@ -63,17 +62,12 @@
         condition: service_healthy
     volumes:
       - ..:/risingwave
-    # networks:
-    #   nw:
-    #     ipv4_address: 172.24.2.1
 
   mysql:
     image: mysql/mysql-server:8.0
     container_name: mysql
     ports:
-      - '23306:3306'
-    # volumes:
-    #   - ./init:/docker-entrypoint-initdb.d
+      - '23306:3306'\
     environment:
       - MYSQL_ALLOW_EMPTY_PASSWORD=true
       - MYSQL_ROOT_HOST=%
@@ -82,23 +76,10 @@
       test: ["CMD", "mysqladmin" ,"ping", "-h", "localhost"]
       timeout: 40s
       retries: 5
-    # network_mode: host
-    # networks:
-    #   nw:
-    #     ipv4_address: 172.24.2.2
-
-# networks:
-#   nw:
-#     driver: bridge
-#     ipam:
-#         driver: default
-#         config:
-#             - subnet: "172.24.2.0/16"
-=======
+      
   benchmark-env:
     image: public.ecr.aws/x5u3w5h6/rw-build-env:v20220729
     depends_on:
       - kafka
     volumes:
-      - ..:/risingwave
->>>>>>> 43794564
+      - ..:/risingwave